--- conflicted
+++ resolved
@@ -8,9 +8,6 @@
 import logging
 import subprocess
 
-<<<<<<< HEAD
-from . import Anatomy, config
-=======
 import acre
 
 import avalon.lib
@@ -23,7 +20,6 @@
     system_settings,
     environments
 )
->>>>>>> 14b21e10
 from .hooks import execute_hook
 from .deprecated import get_avalon_database
 from .env_tools import env_value_to_bool
@@ -33,6 +29,7 @@
 
 class ApplicationNotFound(Exception):
     """Application was not found in ApplicationManager by name."""
+
     def __init__(self, app_name):
         self.app_name = app_name
         super(ApplicationNotFound, self).__init__(
@@ -42,6 +39,7 @@
 
 class ApplictionExecutableNotFound(Exception):
     """Defined executable paths are not available on the machine."""
+
     def __init__(self, application):
         self.application = application
         details = None
@@ -638,6 +636,7 @@
         group_name (str): Name of group which wraps tool.
         enabled (bool): Is tool enabled by studio.
     """
+
     def __init__(self, tool_name, group_name, enabled):
         self.name = tool_name
         self.group_name = group_name
@@ -744,6 +743,7 @@
         **data (dict): Any additional data. Data may be used during
             preparation to store objects usable in multiple places.
     """
+
     def __init__(self, application, executable, **data):
         # Application object
         self.application = application
