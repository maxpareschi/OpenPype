--- conflicted
+++ resolved
@@ -22,12 +22,6 @@
         self.log.debug("asset_data: {}".format(asset_data["data"]))
         instances = []
 
-<<<<<<< HEAD
-        # gets only nodes with subset knob
-        nodes = [n for n in nuke.allNodes()
-                 if get_avalon_knob_data(n,
-                 ["avalon:", "ak:"]).get("subset")]
-=======
         self.log.debug("nuke.allNodes(): {}".format(nuke.allNodes()))
         for node in nuke.allNodes():
 
@@ -37,10 +31,7 @@
             except Exception as E:
                 self.log.warning(E)
                 continue
->>>>>>> ad2a01c1
 
-        # creating instances per write node
-        for node in nodes:
             # get data from avalon knob
             self.log.debug("node[name]: {}".format(node['name'].value()))
             avalon_knob_data = get_avalon_knob_data(node)
@@ -92,11 +83,9 @@
                     instance.append(i)
                 node.end()
 
-<<<<<<< HEAD
-=======
             family = avalon_knob_data["family"]
             families = [avalon_knob_data["families"]]
-            
+
             if node.Class() not in "Read":
                 if node["render"].value():
                     self.log.info("flagged for render")
@@ -111,7 +100,6 @@
                     # add family into families
                     families.insert(0, family)
 
->>>>>>> ad2a01c1
             instance.data.update({
                 "subset": subset,
                 "asset": os.environ["AVALON_ASSET"],
