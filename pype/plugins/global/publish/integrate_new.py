import os
from os.path import getsize
import logging
import sys
import copy
import clique
import errno
import six

from pymongo import DeleteOne, InsertOne
import pyblish.api
from avalon import api, io
from avalon.vendor import filelink

# this is needed until speedcopy for linux is fixed
if sys.platform == "win32":
    from speedcopy import copyfile
else:
    from shutil import copyfile

log = logging.getLogger(__name__)


class IntegrateAssetNew(pyblish.api.InstancePlugin):
    """Resolve any dependency issues

    This plug-in resolves any paths which, if not updated might break
    the published file.

    The order of families is important, when working with lookdev you want to
    first publish the texture, update the texture paths in the nodes and then
    publish the shading network. Same goes for file dependent assets.

    Requirements for instance to be correctly integrated

    instance.data['representations'] - must be a list and each member
    must be a dictionary with following data:
        'files': list of filenames for sequence, string for single file.
                 Only the filename is allowed, without the folder path.
        'stagingDir': "path/to/folder/with/files"
        'name': representation name (usually the same as extension)
        'ext': file extension
    optional data
        "frameStart"
        "frameEnd"
        'fps'
    """

    label = "Integrate Asset New"
    order = pyblish.api.IntegratorOrder
    families = ["workfile",
                "pointcache",
                "camera",
                "animation",
                "model",
                "mayaAscii",
                "setdress",
                "layout",
                "ass",
                "vdbcache",
                "scene",
                "vrayproxy",
                "render",
                "prerender",
                "imagesequence",
                "review",
                "rendersetup",
                "rig",
                "plate",
                "look",
                "lut",
                "audio",
                "yetiRig",
                "yeticache",
                "nukenodes",
                "gizmo",
                "source",
                "matchmove",
                "image"
                "source",
                "assembly",
                "fbx",
                "textures",
                "action"
                ]
    exclude_families = ["clip"]
    db_representation_context_keys = [
        "project", "asset", "task", "subset", "version", "representation",
        "family", "hierarchy", "task", "username"
    ]
    default_template_name = "publish"
    template_name_profiles = None

    def process(self, instance):

        if [ef for ef in self.exclude_families
                if instance.data["family"] in ef]:
            return

        self.register(instance)

        self.log.info("Integrating Asset in to the database ...")
        self.log.info("instance.data: {}".format(instance.data))
        if instance.data.get('transfer', True):
            self.integrate(instance)

    def register(self, instance):
        # Required environment variables
        anatomy_data = instance.data["anatomyData"]

        io.install()

        context = instance.context

        project_entity = instance.data["projectEntity"]

        context_asset_name = context.data["assetEntity"]["name"]

        asset_name = instance.data["asset"]
        asset_entity = instance.data.get("assetEntity")
        if not asset_entity or asset_entity["name"] != context_asset_name:
            asset_entity = io.find_one({
                "type": "asset",
                "name": asset_name,
                "parent": project_entity["_id"]
            })
            assert asset_entity, (
                "No asset found by the name \"{0}\" in project \"{1}\""
            ).format(asset_name, project_entity["name"])

            instance.data["assetEntity"] = asset_entity

            # update anatomy data with asset specific keys
            # - name should already been set
            hierarchy = ""
            parents = asset_entity["data"]["parents"]
            if parents:
                hierarchy = "/".join(parents)
            anatomy_data["hierarchy"] = hierarchy

        task_name = instance.data.get("task")
        if task_name:
            anatomy_data["task"] = task_name

        stagingdir = instance.data.get("stagingDir")
        if not stagingdir:
            self.log.info((
                "{0} is missing reference to staging directory."
                " Will try to get it from representation."
            ).format(instance))

        else:
            self.log.debug(
                "Establishing staging directory @ {0}".format(stagingdir)
            )

        # Ensure at least one file is set up for transfer in staging dir.
        repres = instance.data.get("representations")
        assert repres, "Instance has no files to transfer"
        assert isinstance(repres, (list, tuple)), (
            "Instance 'files' must be a list, got: {0} {1}".format(
                str(type(repres)), str(repres)
            )
        )

        subset = self.get_subset(asset_entity, instance)
        instance.data["subsetEntity"] = subset

        version_number = instance.data["version"]
        self.log.debug("Next version: v{}".format(version_number))

        version_data = self.create_version_data(context, instance)

        version_data_instance = instance.data.get('versionData')
        if version_data_instance:
            version_data.update(version_data_instance)

        # TODO rename method from `create_version` to
        # `prepare_version` or similar...
        version = self.create_version(
            subset=subset,
            version_number=version_number,
            data=version_data
        )

        self.log.debug("Creating version ...")

        new_repre_names_low = [_repre["name"].lower() for _repre in repres]

        existing_version = io.find_one({
            'type': 'version',
            'parent': subset["_id"],
            'name': version_number
        })

        if existing_version is None:
            version_id = io.insert_one(version).inserted_id
        else:
            # Check if instance have set `append` mode which cause that
            # only replicated representations are set to archive
            append_repres = instance.data.get("append", False)

            # Update version data
            # TODO query by _id and
            io.update_many({
                'type': 'version',
                'parent': subset["_id"],
                'name': version_number
            }, {
                '$set': version
            })
            version_id = existing_version['_id']

            # Find representations of existing version and archive them
            current_repres = list(io.find({
                "type": "representation",
                "parent": version_id
            }))
            bulk_writes = []
            for repre in current_repres:
                if append_repres:
                    # archive only duplicated representations
                    if repre["name"].lower() not in new_repre_names_low:
                        continue
                # Representation must change type,
                # `_id` must be stored to other key and replaced with new
                # - that is because new representations should have same ID
                repre_id = repre["_id"]
                bulk_writes.append(DeleteOne({"_id": repre_id}))

                repre["orig_id"] = repre_id
                repre["_id"] = io.ObjectId()
                repre["type"] = "archived_representation"
                bulk_writes.append(InsertOne(repre))

            # bulk updates
            if bulk_writes:
                io._database[io.Session["AVALON_PROJECT"]].bulk_write(
                    bulk_writes
                )

        version = io.find_one({"_id": version_id})
        instance.data["versionEntity"] = version

        existing_repres = list(io.find({
            "parent": version_id,
            "type": "archived_representation"
        }))

        instance.data['version'] = version['name']

        intent_value = instance.context.data.get("intent")
        if intent_value and isinstance(intent_value, dict):
            intent_value = intent_value.get("value")

        if intent_value:
            anatomy_data["intent"] = intent_value

        anatomy = instance.context.data['anatomy']

        # Find the representations to transfer amongst the files
        # Each should be a single representation (as such, a single extension)
        representations = []
        destination_list = []

        if 'transfers' not in instance.data:
            instance.data['transfers'] = []

        template_name = self.template_name_from_instance(instance)

        published_representations = {}
        for idx, repre in enumerate(instance.data["representations"]):
            published_files = []

            # create template data for Anatomy
            template_data = copy.deepcopy(anatomy_data)
            if intent_value is not None:
                template_data["intent"] = intent_value

            resolution_width = repre.get("resolutionWidth")
            resolution_height = repre.get("resolutionHeight")
            fps = instance.data.get("fps")

            if resolution_width:
                template_data["resolution_width"] = resolution_width
            if resolution_width:
                template_data["resolution_height"] = resolution_height
            if resolution_width:
                template_data["fps"] = fps

            files = repre['files']
            if repre.get('stagingDir'):
                stagingdir = repre['stagingDir']

            if repre.get("outputName"):
                template_data["output"] = repre['outputName']

            template = os.path.normpath(
                anatomy.templates[template_name]["path"])

            sequence_repre = isinstance(files, list)
            repre_context = None
            if sequence_repre:
                self.log.debug(
                    "files: {}".format(files))
                src_collections, remainder = clique.assemble(files)
                self.log.debug(
                    "src_tail_collections: {}".format(str(src_collections)))
                src_collection = src_collections[0]

                # Assert that each member has identical suffix
                src_head = src_collection.format("{head}")
                src_tail = src_collection.format("{tail}")

                # fix dst_padding
                valid_files = [x for x in files if src_collection.match(x)]
                padd_len = len(
                    valid_files[0].replace(src_head, "").replace(src_tail, "")
                )
                src_padding_exp = "%0{}d".format(padd_len)

                test_dest_files = list()
                for i in [1, 2]:
                    template_data["representation"] = repre['ext']
                    template_data["frame"] = src_padding_exp % i
                    anatomy_filled = anatomy.format(template_data)
                    template_filled = anatomy_filled[template_name]["path"]
                    if repre_context is None:
                        repre_context = template_filled.used_values
                    test_dest_files.append(
                        os.path.normpath(template_filled)
                    )
                template_data["frame"] = repre_context["frame"]

                self.log.debug(
                    "test_dest_files: {}".format(str(test_dest_files)))

                dst_collections, remainder = clique.assemble(test_dest_files)
                dst_collection = dst_collections[0]
                dst_head = dst_collection.format("{head}")
                dst_tail = dst_collection.format("{tail}")

                index_frame_start = None

                if repre.get("frameStart"):
<<<<<<< HEAD
                    # TODO: bck compatibility `templates["render"]["padding"]`
                    frame_start_padding = anatomy.templates.get(
                        "frame_padding",
                        anatomy.templates["render"].get("padding")
=======
                    frame_start_padding = int(
                        anatomy.templates["render"].get(
                            "frame_padding",
                            anatomy.templates["render"].get("padding")
                        )
>>>>>>> 6f94b8db
                    )

                    index_frame_start = int(repre.get("frameStart"))

                # exception for slate workflow
                if index_frame_start and "slate" in instance.data["families"]:
                    index_frame_start -= 1

                dst_padding_exp = src_padding_exp
                dst_start_frame = None
                for i in src_collection.indexes:
                    # TODO 1.) do not count padding in each index iteration
                    # 2.) do not count dst_padding from src_padding before
                    #   index_frame_start check
                    src_padding = src_padding_exp % i

                    src_file_name = "{0}{1}{2}".format(
                        src_head, src_padding, src_tail)

                    dst_padding = src_padding_exp % i

                    if index_frame_start:
                        dst_padding_exp = "%0{}d".format(frame_start_padding)
                        dst_padding = dst_padding_exp % index_frame_start
                        index_frame_start += 1

                    dst = "{0}{1}{2}".format(
                            dst_head,
                            dst_padding,
                            dst_tail).replace("..", ".")

                    self.log.debug("destination: `{}`".format(dst))
                    src = os.path.join(stagingdir, src_file_name)

                    self.log.debug("source: {}".format(src))
                    instance.data["transfers"].append([src, dst])

                    published_files.append(dst)

                    # for adding first frame into db
                    if not dst_start_frame:
                        dst_start_frame = dst_padding

                # Store used frame value to template data
                template_data["frame"] = dst_start_frame
                dst = "{0}{1}{2}".format(
                    dst_head,
                    dst_start_frame,
                    dst_tail
                ).replace("..", ".")
                repre['published_path'] = dst

            else:
                # Single file
                #  _______
                # |      |\
                # |       |
                # |       |
                # |       |
                # |_______|
                #
                template_data.pop("frame", None)
                fname = files
                assert not os.path.isabs(fname), (
                    "Given file name is a full path"
                )

                template_data["representation"] = repre['ext']

                src = os.path.join(stagingdir, fname)
                anatomy_filled = anatomy.format(template_data)
                template_filled = anatomy_filled[template_name]["path"]
                repre_context = template_filled.used_values
                dst = os.path.normpath(template_filled).replace("..", ".")

                instance.data["transfers"].append([src, dst])

                published_files.append(dst)
                repre['published_path'] = dst
                self.log.debug("__ dst: {}".format(dst))

            repre["publishedFiles"] = published_files

            for key in self.db_representation_context_keys:
                value = template_data.get(key)
                if not value:
                    continue
                repre_context[key] = template_data[key]

            # Use previous representation's id if there are any
            repre_id = None
            repre_name_low = repre["name"].lower()
            for _repre in existing_repres:
                # NOTE should we check lowered names?
                if repre_name_low == _repre["name"]:
                    repre_id = _repre["orig_id"]
                    break

            # Create new id if existing representations does not match
            if repre_id is None:
                repre_id = io.ObjectId()

            representation = {
                "_id": repre_id,
                "schema": "pype:representation-2.0",
                "type": "representation",
                "parent": version_id,
                "name": repre['name'],
                "data": {'path': dst, 'template': template},
                "dependencies": instance.data.get("dependencies", "").split(),

                # Imprint shortcut to context
                # for performance reasons.
                "context": repre_context
            }

            if repre.get("outputName"):
                representation["context"]["output"] = repre['outputName']

            if sequence_repre and repre.get("frameStart"):
                representation['context']['frame'] = (
                    dst_padding_exp % int(repre.get("frameStart"))
                )

            self.log.debug("__ representation: {}".format(representation))
            destination_list.append(dst)
            self.log.debug("__ destination_list: {}".format(destination_list))
            instance.data['destination_list'] = destination_list
            representations.append(representation)
            published_representations[repre_id] = {
                "representation": representation,
                "anatomy_data": template_data,
                "published_files": published_files
            }
            self.log.debug("__ representations: {}".format(representations))

        # Remove old representations if there are any (before insertion of new)
        if existing_repres:
            repre_ids_to_remove = []
            for repre in existing_repres:
                repre_ids_to_remove.append(repre["_id"])
            io.delete_many({"_id": {"$in": repre_ids_to_remove}})

        self.log.debug("__ representations: {}".format(representations))
        for rep in instance.data["representations"]:
            self.log.debug("__ represNAME: {}".format(rep['name']))
            self.log.debug("__ represPATH: {}".format(rep['published_path']))
        io.insert_many(representations)
        instance.data["published_representations"] = (
            published_representations
        )
        # self.log.debug("Representation: {}".format(representations))
        self.log.info("Registered {} items".format(len(representations)))

    def integrate(self, instance):
        """ Move the files.

            Through `instance.data["transfers"]`

            Args:
                instance: the instance to integrate
        """
        transfers = instance.data.get("transfers", list())

        for src, dest in transfers:
            if os.path.normpath(src) != os.path.normpath(dest):
                self.copy_file(src, dest)

        transfers = instance.data.get("transfers", list())
        for src, dest in transfers:
            self.copy_file(src, dest)

        # Produce hardlinked copies
        # Note: hardlink can only be produced between two files on the same
        # server/disk and editing one of the two will edit both files at once.
        # As such it is recommended to only make hardlinks between static files
        # to ensure publishes remain safe and non-edited.
        hardlinks = instance.data.get("hardlinks", list())
        for src, dest in hardlinks:
            self.log.debug("Hardlinking file .. {} -> {}".format(src, dest))
            self.hardlink_file(src, dest)

    def copy_file(self, src, dst):
        """ Copy given source to destination

        Arguments:
            src (str): the source file which needs to be copied
            dst (str): the destination of the sourc file
        Returns:
            None
        """
        src = os.path.normpath(src)
        dst = os.path.normpath(dst)
        self.log.debug("Copying file .. {} -> {}".format(src, dst))
        dirname = os.path.dirname(dst)
        try:
            os.makedirs(dirname)
        except OSError as e:
            if e.errno == errno.EEXIST:
                pass
            else:
                self.log.critical("An unexpected error occurred.")
                raise

        # copy file with speedcopy and check if size of files are simetrical
        while True:
            try:
                copyfile(src, dst)
            except OSError as e:
                self.log.critical("Cannot copy {} to {}".format(src, dst))
                self.log.critical(e)
                six.reraise(*sys.exc_info())
            if str(getsize(src)) in str(getsize(dst)):
                break

    def hardlink_file(self, src, dst):
        dirname = os.path.dirname(dst)

        try:
            os.makedirs(dirname)
        except OSError as e:
            if e.errno == errno.EEXIST:
                pass
            else:
                self.log.critical("An unexpected error occurred.")
                raise

        filelink.create(src, dst, filelink.HARDLINK)

    def get_subset(self, asset, instance):
        subset_name = instance.data["subset"]
        subset = io.find_one({
            "type": "subset",
            "parent": asset["_id"],
            "name": subset_name
        })

        if subset is None:
            self.log.info("Subset '%s' not found, creating.." % subset_name)
            self.log.debug("families.  %s" % instance.data.get('families'))
            self.log.debug(
                "families.  %s" % type(instance.data.get('families')))

            _id = io.insert_one({
                "schema": "pype:subset-3.0",
                "type": "subset",
                "name": subset_name,
                "data": {
                    "families": instance.data.get('families')
                },
                "parent": asset["_id"]
            }).inserted_id

            subset = io.find_one({"_id": _id})

        # add group if available
        if instance.data.get("subsetGroup"):
            io.update_many({
                'type': 'subset',
                '_id': io.ObjectId(subset["_id"])
            }, {'$set': {'data.subsetGroup':
                instance.data.get('subsetGroup')}}
            )

        return subset

    def create_version(self, subset, version_number, data=None):
        """ Copy given source to destination

        Args:
            subset (dict): the registered subset of the asset
            version_number (int): the version number

        Returns:
            dict: collection of data to create a version
        """

        return {"schema": "pype:version-3.0",
                "type": "version",
                "parent": subset["_id"],
                "name": version_number,
                "data": data}

    def create_version_data(self, context, instance):
        """Create the data collection for the version

        Args:
            context: the current context
            instance: the current instance being published

        Returns:
            dict: the required information with instance.data as key
        """

        families = []
        current_families = instance.data.get("families", list())
        instance_family = instance.data.get("family", None)

        if instance_family is not None:
            families.append(instance_family)
        families += current_families

        # create relative source path for DB
        if "source" in instance.data:
            source = instance.data["source"]
        else:
            source = context.data["currentFile"]
            anatomy = instance.context.data["anatomy"]
            success, rootless_path = (
                anatomy.find_root_template_from_path(source)
            )
            if success:
                source = rootless_path
            else:
                self.log.warning((
                    "Could not find root path for remapping \"{}\"."
                    " This may cause issues on farm."
                ).format(source))

        self.log.debug("Source: {}".format(source))
        version_data = {
            "families": families,
            "time": context.data["time"],
            "author": context.data["user"],
            "source": source,
            "comment": context.data.get("comment"),
            "machine": context.data.get("machine"),
            "fps": context.data.get(
                "fps", instance.data.get("fps")
            )
        }

        intent_value = instance.context.data.get("intent")
        if intent_value and isinstance(intent_value, dict):
            intent_value = intent_value.get("value")

        if intent_value:
            version_data["intent"] = intent_value

        # Include optional data if present in
        optionals = [
            "frameStart", "frameEnd", "step", "handles",
            "handleEnd", "handleStart", "sourceHashes"
        ]
        for key in optionals:
            if key in instance.data:
                version_data[key] = instance.data[key]

        return version_data

    def main_family_from_instance(self, instance):
        """Returns main family of entered instance."""
        family = instance.data.get("family")
        if not family:
            family = instance.data["families"][0]
        return family

    def template_name_from_instance(self, instance):
        template_name = self.default_template_name
        if not self.template_name_profiles:
            self.log.debug((
                "Template name profiles are not set."
                " Using default \"{}\""
            ).format(template_name))
            return template_name

        # Task name from session?
        task_name = io.Session.get("AVALON_TASK")
        family = self.main_family_from_instance(instance)

        matching_profiles = None
        highest_value = -1
        self.log.info(self.template_name_profiles)
        for name, filters in self.template_name_profiles.items():
            value = 0
            families = filters.get("families")
            if families:
                if family not in families:
                    continue
                value += 1

            tasks = filters.get("tasks")
            if tasks:
                if task_name not in tasks:
                    continue
                value += 1

            if value > highest_value:
                matching_profiles = {}
                highest_value = value

            if value == highest_value:
                matching_profiles[name] = filters

        if len(matching_profiles) == 1:
            template_name = matching_profiles.keys()[0]
            self.log.debug(
                "Using template name \"{}\".".format(template_name)
            )

        elif len(matching_profiles) > 1:
            template_name = matching_profiles.keys()[0]
            self.log.warning((
                "More than one template profiles matched"
                " Family \"{}\" and Task: \"{}\"."
                " Using first template name in row \"{}\"."
            ).format(family, task_name, template_name))

        else:
            self.log.debug((
                "None of template profiles matched"
                " Family \"{}\" and Task: \"{}\"."
                " Using default template name \"{}\""
            ).format(family, task_name, template_name))

        return template_name<|MERGE_RESOLUTION|>--- conflicted
+++ resolved
@@ -343,18 +343,11 @@
                 index_frame_start = None
 
                 if repre.get("frameStart"):
-<<<<<<< HEAD
-                    # TODO: bck compatibility `templates["render"]["padding"]`
-                    frame_start_padding = anatomy.templates.get(
-                        "frame_padding",
-                        anatomy.templates["render"].get("padding")
-=======
                     frame_start_padding = int(
                         anatomy.templates["render"].get(
                             "frame_padding",
                             anatomy.templates["render"].get("padding")
                         )
->>>>>>> 6f94b8db
                     )
 
                     index_frame_start = int(repre.get("frameStart"))
