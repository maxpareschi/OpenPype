--- conflicted
+++ resolved
@@ -193,10 +193,6 @@
             self.log.debug("Output: {}".format(output))
 
             repre_update = {
-<<<<<<< HEAD
-                "anatomy_template": repre.get("anatomy_template", "render"),
-=======
->>>>>>> 00179b97
                 "files": movieFileBurnin,
                 "name": repre["name"],
                 "tags": [x for x in repre["tags"] if x != "delete"]
