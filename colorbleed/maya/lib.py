"""Standalone helper functions"""

import re
import os
import bson
import json
import logging
import contextlib
from collections import OrderedDict, defaultdict

from avalon import maya, io

from maya import cmds, mel


log = logging.getLogger(__name__)

project = io.find_one({"type": "project",
                       "name": os.environ["AVALON_PROJECT"]},
                       projection={"config.template.publish": True,
                                   "_id": False})
TEMPLATE = project["config"]["template"]["publish"]


def maintained_selection(arg=None):
    if arg is not None:
        return _maintained_selection_context()
    else:
        return _maintained_selection_decorator(arg)


def _maintained_selection_decorator(func):
    """Function decorator to maintain the selection once called

    Example:
        >>> @_maintained_selection
        ... def my_function():
        ...    # Modify selection
        ...    cmds.select(clear=True)
        ...
        >>> # Selection restored

    """

    def wrapper(*args, **kwargs):
        previous_selection = cmds.ls(selection=True)
        try:
            return func(*args, **kwargs)
        finally:
            if previous_selection:
                cmds.select(previous_selection,
                            replace=True,
                            noExpand=True)
            else:
                cmds.select(deselect=True,
                            noExpand=True)

    return wrapper


@contextlib.contextmanager
def _maintained_selection_context():
    """Maintain selection during context

    Example:
        >>> scene = cmds.file(new=True, force=True)
        >>> node = cmds.createNode("transform", name="Test")
        >>> cmds.select("persp")
        >>> with maintained_selection():
        ...     cmds.select("Test", replace=True)
        >>> "Test" in cmds.ls(selection=True)
        False

    """

    previous_selection = cmds.ls(selection=True)
    try:
        yield
    finally:
        if previous_selection:
            cmds.select(previous_selection,
                        replace=True,
                        noExpand=True)
        else:
            cmds.select(deselect=True,
                        noExpand=True)


def unique(name):
    assert isinstance(name, basestring), "`name` must be string"

    while cmds.objExists(name):
        matches = re.findall(r"\d+$", name)

        if matches:
            match = matches[-1]
            name = name.rstrip(match)
            number = int(match) + 1
        else:
            number = 1

        name = name + str(number)

    return name


def uv_from_element(element):
    """Return the UV coordinate of given 'element'

    Supports components, meshes, nurbs.

    """

    supported = ["mesh", "nurbsSurface"]

    uv = [0.5, 0.5]

    if "." not in element:
        type = cmds.nodeType(element)
        if type == "transform":
            geometry_shape = cmds.listRelatives(element, shapes=True)

            if len(geometry_shape) >= 1:
                geometry_shape = geometry_shape[0]
            else:
                return

        elif type in supported:
            geometry_shape = element

        else:
            cmds.error("Could not do what you wanted..")
            return
    else:
        # If it is indeed a component - get the current Mesh
        try:
            parent = element.split(".", 1)[0]

            # Maya is funny in that when the transform of the shape
            # of the component elemen has children, the name returned
            # by that elementection is the shape. Otherwise, it is
            # the transform. So lets see what type we're dealing with here.
            if cmds.nodeType(parent) in supported:
                geometry_shape = parent
            else:
                geometry_shape = cmds.listRelatives(parent, shapes=1)[0]

            if not geometry_shape:
                cmds.error("Skipping %s: Could not find shape." % element)
                return

            if len(cmds.ls(geometry_shape)) > 1:
                cmds.warning("Multiple shapes with identical "
                             "names found. This might not work")

        except TypeError as e:
            cmds.warning("Skipping %s: Didn't find a shape "
                         "for component elementection. %s" % (element, e))
            return

        try:
            type = cmds.nodeType(geometry_shape)

            if type == "nurbsSurface":
                # If a surfacePoint is elementected on a nurbs surface
                root, u, v = element.rsplit("[", 2)
                uv = [float(u[:-1]), float(v[:-1])]

            if type == "mesh":
                # -----------
                # Average the U and V values
                # ===========
                uvs = cmds.polyListComponentConversion(element, toUV=1)
                if not uvs:
                    cmds.warning("Couldn't derive any UV's from "
                                 "component, reverting to default U and V")
                    raise TypeError

                # Flatten list of Uv's as sometimes it returns
                # neighbors like this [2:3] instead of [2], [3]
                flattened = []

                for uv in uvs:
                    flattened.extend(cmds.ls(uv, flatten=True))

                uvs = flattened

                sumU = 0
                sumV = 0
                for uv in uvs:
                    try:
                        u, v = cmds.polyEditUV(uv, query=True)
                    except Exception:
                        cmds.warning("Couldn't find any UV coordinated, "
                                     "reverting to default U and V")
                        raise TypeError

                    sumU += u
                    sumV += v

                averagedU = sumU / len(uvs)
                averagedV = sumV / len(uvs)

                uv = [averagedU, averagedV]
        except TypeError:
            pass

    return uv


def shape_from_element(element):
    """Return shape of given 'element'

    Supports components, meshes, and surfaces

    """

    try:
        # Get either shape or transform, based on element-type
        node = cmds.ls(element, objectsOnly=True)[0]
    except Exception:
        cmds.warning("Could not find node in %s" % element)
        return None

    if cmds.nodeType(node) == 'transform':
        try:
            return cmds.listRelatives(node, shapes=True)[0]
        except Exception:
            cmds.warning("Could not find shape in %s" % element)
            return None

    else:
        return node


def collect_animation_data():
    """Get the basic animation data

    Returns:
        OrderedDict

    """

    # get scene values as defaults
    start = cmds.playbackOptions(query=True, animationStartTime=True)
    end = cmds.playbackOptions(query=True, animationEndTime=True)

    # build attributes
    data = OrderedDict()
    data["startFrame"] = start
    data["endFrame"] = end
    data["handles"] = 1
    data["step"] = 1.0

    return data


def get_current_renderlayer():
    return cmds.editRenderLayerGlobals(query=True, currentRenderLayer=True)


@contextlib.contextmanager
def no_undo(flush=False):
    """Disable the undo queue during the context

    Arguments:
        flush (bool): When True the undo queue will be emptied when returning
            from the context losing all undo history. Defaults to False.

    """
    original = cmds.undoInfo(query=True, state=True)
    keyword = 'state' if flush else 'stateWithoutFlush'

    try:
        cmds.undoInfo(**{keyword: False})
        yield
    finally:
        cmds.undoInfo(**{keyword: original})


def polyConstraint(components, *args, **kwargs):
    """Return the list of *components* with the constraints applied.

    A wrapper around Maya's `polySelectConstraint` to retrieve its results as
    a list without altering selections. For a list of possible constraints
    see `maya.cmds.polySelectConstraint` documentation.

    Arguments:
        components (list): List of components of polygon meshes

    Returns:
        list: The list of components filtered by the given constraints.

    """

    kwargs.pop('mode', None)

    with no_undo(flush=False):
        print("la")
        with maintained_selection():
            print("po")
            # Apply constraint using mode=2 (current and next) so
            # it applies to the selection made before it; because just
            # a `maya.cmds.select()` call will not trigger the constraint.
            with reset_polySelectConstraint():
                print("do")
                cmds.select(components, r=1)
                cmds.polySelectConstraint(*args, mode=2, **kwargs)
                result = cmds.ls(selection=True)

    return result


@contextlib.contextmanager
def reset_polySelectConstraint(reset=True):
    """Context during which the given polyConstraint settings are disabled.

    The original settings are restored after the context.

    """

    original = cmds.polySelectConstraint(query=True, stateString=True)

    try:
        if reset:
            # Reset all parameters
            mel.eval("resetPolySelectConstraint;")
        cmds.polySelectConstraint(disable=True)
        yield
    finally:
        mel.eval(original)


def is_visible(node,
               displayLayer=True,
               intermediateObject=True,
               parentHidden=True,
               visibility=True):
    """Is `node` visible?

    Returns whether a node is hidden by one of the following methods:
    - The node exists (always checked)
    - The node must be a dagNode (always checked)
    - The node's visibility is off.
    - The node is set as intermediate Object.
    - The node is in a disabled displayLayer.
    - Whether any of its parent nodes is hidden.

    Roughly based on: http://ewertb.soundlinker.com/mel/mel.098.php

    Returns:
        bool: Whether the node is visible in the scene

    """

    # Only existing objects can be visible
    if not cmds.objExists(node):
        return False

    # Only dagNodes can be visible
    if not cmds.objectType(node, isAType='dagNode'):
        return False

    if visibility:
        if not cmds.getAttr('{0}.visibility'.format(node)):
            return False

    if intermediateObject and cmds.objectType(node, isAType='shape'):
        if cmds.getAttr('{0}.intermediateObject'.format(node)):
            return False

    if displayLayer:
        # Display layers set overrideEnabled and overrideVisibility on members
        if cmds.attributeQuery('overrideEnabled', node=node, exists=True):
            override_enabled = cmds.getAttr('{}.overrideEnabled'.format(node))
            override_visibility = cmds.getAttr('{}.overrideVisibility'.format(node))
            if override_enabled and override_visibility:
                return False

    if parentHidden:
        parents = cmds.listRelatives(node, parent=True, fullPath=True)
        if parents:
            parent = parents[0]
            if not is_visible(parent,
                              displayLayer=displayLayer,
                              intermediateObject=False,
                              parentHidden=parentHidden,
                              visibility=visibility):
                return False

    return True


# The maya alembic export types
_alembic_options = {
    "startFrame": float,
    "endFrame": float,
    "frameRange": str,  # "start end"; overrides startFrame & endFrame
    "eulerFilter": bool,
    "frameRelativeSample": float,
    "noNormals": bool,
    "renderableOnly": bool,
    "step": float,
    "stripNamespaces": bool,
    "uvWrite": bool,
    "wholeFrameGeo": bool,
    "worldSpace": bool,
    "writeVisibility": bool,
    "writeColorSets": bool,
    "writeFaceSets": bool,
    "writeCreases": bool,  # Maya 2015 Ext1+
    "dataFormat": str,
    "root": (list, tuple),
    "attr": (list, tuple),
    "attrPrefix": (list, tuple),
    "userAttr": (list, tuple),
    "melPerFrameCallback": str,
    "melPostJobCallback": str,
    "pythonPerFrameCallback": str,
    "pythonPostJobCallback": str,
    "selection": bool
}


def extract_alembic(file,
                    startFrame=None,
                    endFrame=None,
                    selection=True,
<<<<<<< HEAD
                    uvWrite=True,
                    eulerFilter=True,
=======
                    uvWrite= True,
                    eulerFilter= True,
>>>>>>> e9cf2e96
                    dataFormat="ogawa",
                    verbose=False,
                    **kwargs):
    """Extract a single Alembic Cache.

    This extracts an Alembic cache using the `-selection` flag to minimize
    the extracted content to solely what was Collected into the instance.

    Arguments:

        startFrame (float): Start frame of output. Ignored if `frameRange`
            provided.

        endFrame (float): End frame of output. Ignored if `frameRange`
            provided.

        frameRange (tuple or str): Two-tuple with start and end frame or a 
            string formatted as: "startFrame endFrame". This argument
            overrides `startFrame` and `endFrame` arguments.

        dataFormat (str): The data format to use for the cache,
                          defaults to "ogawa"

        verbose (bool): When on, outputs frame number information to the
            Script Editor or output window during extraction.

        noNormals (bool): When on, normal data from the original polygon
            objects is not included in the exported Alembic cache file.

        renderableOnly (bool): When on, any non-renderable nodes or hierarchy,
            such as hidden objects, are not included in the Alembic file.
            Defaults to False.

        stripNamespaces (bool): When on, any namespaces associated with the
            exported objects are removed from the Alembic file. For example, an
            object with the namespace taco:foo:bar appears as bar in the
            Alembic file.

        uvWrite (bool): When on, UV data from polygon meshes and subdivision
            objects are written to the Alembic file. Only the current UV map is
            included.

        worldSpace (bool): When on, the top node in the node hierarchy is
            stored as world space. By default, these nodes are stored as local
            space. Defaults to False.

        eulerFilter (bool): When on, X, Y, and Z rotation data is filtered with
            an Euler filter. Euler filtering helps resolve irregularities in
            rotations especially if X, Y, and Z rotations exceed 360 degrees.
            Defaults to True.
    
    """

    # Ensure alembic exporter is loaded
    cmds.loadPlugin('AbcExport', quiet=True)

    # Alembic Exporter requires forward slashes
    file = file.replace('\\', '/')

    # Pass the start and end frame on as `frameRange` so that it
    # never conflicts with that argument
    if "frameRange" not in kwargs:
        # Fallback to maya timeline if no start or end frame provided.
        if startFrame is None:
            startFrame = cmds.playbackOptions(query=True,
                                              animationStartTime=True)
        if endFrame is None:
            endFrame = cmds.playbackOptions(query=True,
                                            animationEndTime=True)

        # Ensure valid types are converted to frame range
        assert isinstance(startFrame, _alembic_options["startFrame"])
        assert isinstance(endFrame, _alembic_options["endFrame"])
        kwargs["frameRange"] = "{0} {1}".format(startFrame, endFrame)
    else:
        # Allow conversion from tuple for `frameRange`
        frame_range = kwargs["frameRange"]
        if isinstance(frame_range, (list, tuple)):
            assert len(frame_range) == 2
            kwargs["frameRange"] = "{0} {1}".format(frame_range[0],
                                                    frame_range[1])

    # Assemble options
    options = {
        "selection": selection,
        "uvWrite": uvWrite,
        "eulerFilter": eulerFilter,
        "dataFormat": dataFormat
    }
    options.update(kwargs)

    # Validate options
    for key, value in options.copy().items():

        # Discard unknown options
        if key not in _alembic_options:
            options.pop(key)
            continue

        # Validate value type
        valid_types = _alembic_options[key]
        if not isinstance(value, valid_types):
            raise TypeError("Alembic option unsupported type: "
                            "{0} (expected {1})".format(value, valid_types))

    # Format the job string from options
    job_args = list()
    for key, value in options.items():
        if isinstance(value, (list, tuple)):
            for entry in value:
<<<<<<< HEAD
                job_args.append("-{0} {1}".format(key, entry))
=======
                job_args.append("-{} {}".format(key, entry))
>>>>>>> e9cf2e96
        elif isinstance(value, bool):
            job_args.append("-{0}".format(key))
        else:
            job_args.append("-{0} {1}".format(key, value))

    job_str = " ".join(job_args)
    job_str += ' -file "%s"' % file

    # Ensure output directory exists
    parent_dir = os.path.dirname(file)
    if not os.path.exists(parent_dir):
        os.makedirs(parent_dir)

    if verbose:
        log.debug("Preparing Alembic export with options: %s",
                  json.dumps(options, indent=4))
        log.debug("Extracting Alembic with job arguments: %s", job_str)

    # Perform extraction
    print("Alembic Job Arguments : {}".format(job_str))

    cmds.AbcExport(j=job_str, verbose=verbose)

    if verbose:
        log.debug("Extracted Alembic to: %s", file)

    return file


def maya_temp_folder():
    scene_dir = os.path.dirname(cmds.file(query=True, sceneName=True))
    tmp_dir = os.path.abspath(os.path.join(scene_dir, "..", "tmp"))
    if not os.path.isdir(tmp_dir):
        os.makedirs(tmp_dir)

    return tmp_dir


def remap_resource_nodes(resources, folder=None):

    log.info("Updating resource nodes ...")
    for resource in resources:
        source = resource["source"]
        if folder:
            fname = os.path.basename(source)
            fpath = os.path.join(folder, fname)
        else:
            fpath = source

        node_attr = resource["attribute"]
        cmds.setAttr(node_attr, fpath, type="string")

    log.info("Saving file ...")
    cmds.file(save=True, type="mayaAscii")


def _get_id(node):
    """
    Get the `cbId` attribute of the given node
    Args:
        node (str): the name of the node to retrieve the attribute from

    Returns:
        str

    """

    if node is None:
        return

    try:
        attr = "{}.cbId".format(node)
        attribute_value = cmds.getAttr(attr)
    except Exception as e:
        log.debug(e)
        return

    return attribute_value


def filter_by_id(nodes, uuids):
    """Filter all nodes which match the UUIDs

    Args:
        nodes (list): collection of nodes to check
        uuids (list): a list of UUIDs which are linked to the shader

    Returns:
        list: matching nodes
    """

    filtered_nodes = []
    for node in nodes:
        if node is None:
            continue

        if not cmds.attributeQuery("cbId", node=node, exists=True):
            continue

        # Deformed shaped
        attr = "{}.cbId".format(node)
        attribute_value = cmds.getAttr(attr)
        if attribute_value not in uuids:
            continue

        filtered_nodes.append(node)

    return filtered_nodes


def get_representation_file(representation, template=TEMPLATE):
    """
    Rebuild the filepath of the representation's context
    Args:
        representation (dict): data of the registered in the database
        template (str): the template to fill

    Returns:
        str

    """
    context = representation["context"].copy()
    context["root"] = os.environ["AVALON_ROOT"]
    return template.format(**context)


def get_reference_node(path):
    """
    Get the reference node when the path is found being used in a reference
    Args:
        path (str): the file path to check

    Returns:
        node (str): name of the reference node in question
    """
    node = cmds.file(path, query=True, referenceNode=True)
    reference_path = cmds.referenceQuery(path, filename=True)
    if os.path.normpath(path) == os.path.normpath(reference_path):
        return node


def list_looks(asset_id):
    """Return all look subsets for the given asset

    This assumes all look subsets start with "look*" in their names.
    """

    # # get all subsets with look leading in
    # the name associated with the asset
    subset = io.find({"parent": asset_id,
                      "type": "subset",
                      "name": {"$regex": "look*"}})

    return list(subset)


def assign_look_by_version(nodes, version_id):
    """Assign nodes a specific published look version by id.

    This assumes the nodes correspond with the asset.

    Args:
        nodes(list): nodes to assign look to
        version_id (bson.ObjectId)

    Returns:
        None
    """

    # get representations of shader file and relationships
    shader_file = io.find_one({"type": "representation",
                               "parent": version_id,
                               "name": "ma"})

    shader_relations = io.find_one({"type": "representation",
                                    "parent": version_id,
                                    "name": "json"})

    # Load file
    shader_filepath = get_representation_file(shader_file)
    shader_relation = get_representation_file(shader_relations)

    reference_node = get_reference_node(shader_filepath)
    if reference_node is None:
        log.info("Loading lookdev for the first time..")

        # Define namespace
        assetname = shader_file['context']['asset']
        ns_assetname = "{}_".format(assetname)
        namespace = maya.unique_namespace(ns_assetname,
                                          format="%03d",
                                          suffix="_look")

        # Reference the look file
        with maya.maintained_selection():
            shader_nodes = cmds.file(shader_filepath,
                                     namespace=namespace,
                                     reference=True,
                                     returnNewNodes=True)
    else:
        log.info("Reusing existing lookdev..")
        shader_nodes = cmds.referenceQuery(reference_node, nodes=True)

    # Assign relationships
    with open(shader_relation, "r") as f:
        relationships = json.load(f)

    apply_shaders(relationships, shader_nodes, nodes)


def assign_look(nodes, subset="lookDefault"):
    """Assigns a look to a node.

    Optimizes the nodes by grouping by asset id and finding
    related subset by name.

    Args:
        nodes (list): all nodes to assign the look to
        subset (str): name of the subset to find
    """

    # Group all nodes per asset id
    grouped = defaultdict(list)
    for node in nodes:
        colorbleed_id = cmds.getAttr("{}.cbId".format(node))
        asset_id = colorbleed_id.split(":")[0]
        grouped[asset_id].append(node)

    for asset_id, asset_nodes in grouped.items():
        # create objectId for database
        asset_id = bson.ObjectId(asset_id)
        subset = io.find_one({"type": "subset",
                              "name": subset,
                              "parent": asset_id})

        assert subset, "No subset found for {}".format(asset_id)

        # get last version
        version = io.find_one({"parent": subset['_id'],
                               "type": "version",
                               "data.families":
                                   {"$in":["colorbleed.lookdev"]}
                               },
                              sort=[("name", -1)],
                              projection={"_id": True})

        log.debug("Assigning look '{}' <{}> to nodes: {}".format(subset,
                                                                 version,
                                                                 asset_nodes))

        assign_look_by_version(asset_nodes, version['_id'])


def apply_shaders(relationships, shader_nodes, nodes):
    """Apply all shaders to the nodes based on the relationship data

    Args:
        relationships (dict): shader to node relationships
        shader_nodes (list): shader network nodes
        nodes (list): nodes to assign to

    Returns:
        None
    """

    shader_sets = relationships.get("sets", [])
    shading_engines = cmds.ls(shader_nodes, type="shadingEngine", long=True)
    assert len(shading_engines) > 0, ("Error in retrieving shading engine "
                                      "from reference")

    # Pre-filter nodes and shader nodes
    nodes_by_id = defaultdict(list)
    shader_nodes_by_id = defaultdict(list)
    for node in nodes:
        _id = _get_id(node)
        nodes_by_id[_id].append(node)

    for shader_node in shader_nodes:
        _id = _get_id(shader_node)
        shader_nodes_by_id[_id].append(shader_node)

    # get all nodes which we need to link per shader
    for shader_set in shader_sets:
        # collect shading engine
        uuid = shader_set["uuid"]
        shading_engine = shader_nodes_by_id.get(uuid, [])
        assert len(shading_engine) == 1, ("Could not find the correct "
                                          "shading engine with cbId "
                                          "'{}'".format(uuid))

        # collect members
        filtered_nodes = list()
        for member in shader_set["members"]:
            member_uuid = member["uuid"]
            members = nodes_by_id.get(member_uuid, [])
            filtered_nodes.extend(members)

        cmds.sets(filtered_nodes, forceElement=shading_engine[0])<|MERGE_RESOLUTION|>--- conflicted
+++ resolved
@@ -426,13 +426,8 @@
                     startFrame=None,
                     endFrame=None,
                     selection=True,
-<<<<<<< HEAD
-                    uvWrite=True,
-                    eulerFilter=True,
-=======
                     uvWrite= True,
                     eulerFilter= True,
->>>>>>> e9cf2e96
                     dataFormat="ogawa",
                     verbose=False,
                     **kwargs):
@@ -543,11 +538,7 @@
     for key, value in options.items():
         if isinstance(value, (list, tuple)):
             for entry in value:
-<<<<<<< HEAD
-                job_args.append("-{0} {1}".format(key, entry))
-=======
                 job_args.append("-{} {}".format(key, entry))
->>>>>>> e9cf2e96
         elif isinstance(value, bool):
             job_args.append("-{0}".format(key))
         else:
