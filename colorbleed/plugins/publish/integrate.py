import os
import logging
import shutil

import errno
import pyblish.api
from avalon import Session, api, io


log = logging.getLogger(__name__)


class IntegrateAsset(pyblish.api.InstancePlugin):
    """Resolve any dependency issies

    This plug-in resolves any paths which, if not updated might break
    the published file.

    The order of families is important, when working with lookdev you want to
    first publish the texture, update the texture paths in the nodes and then
    publish the shading network. Same goes for file dependent assets.
    """

    label = "Integrate Asset"
    order = pyblish.api.IntegratorOrder
    families = ["colorbleed.animation",
                "colorbleed.camera",
                "colorbleed.imagesequence",
                "colorbleed.look",
                "colorbleed.mayaAscii",
                "colorbleed.model",
                "colorbleed.pointcache",
                "colorbleed.setdress",
                "colorbleed.rig"]

    def process(self, instance):

        self.log.info("Integrating Asset in to the database ...")

        self.register(instance)
        self.integrate(instance)

        # TODO: Decide how to clean up? And when?
        # self.log.info("Removing temporary files and folders ...")
        # stagingdir = instance.data["stagingDir"]
        # shutil.rmtree(stagingdir)

    def register(self, instance):

        # Required environment variables
<<<<<<< HEAD
        PROJECT = Session["AVALON_PROJECT"]
        ASSET = instance.data.get("asset") or Session["AVALON_ASSET"]
        SILO = Session["AVALON_SILO"]
        LOCATION = Session("AVALON_LOCATION")
=======
        PROJECT = os.environ["AVALON_PROJECT"]
        ASSET = instance.data.get("asset") or os.environ["AVALON_ASSET"]
        LOCATION = os.getenv("AVALON_LOCATION")
>>>>>>> ce0f0ae6

        context = instance.context
        # Atomicity
        #
        # Guarantee atomic publishes - each asset contains
        # an identical set of members.
        #     __
        #    /     o
        #   /       \
        #  |    o    |
        #   \       /
        #    o   __/
        #
        assert all(result["success"] for result in context.data["results"]), (
            "Atomicity not held, aborting.")

        # Assemble
        #
        #       |
        #       v
        #  --->   <----
        #       ^
        #       |
        #
        stagingdir = instance.data.get("stagingDir")
        assert stagingdir, ("Incomplete instance \"%s\": "
                            "Missing reference to staging area." % instance)

        # extra check if stagingDir actually exists and is available

        self.log.debug("Establishing staging directory @ %s" % stagingdir)

        project = io.find_one({"type": "project"},
                              projection={"config.template.publish": True})

        asset = io.find_one({"type": "asset",
                             "name": ASSET,
                             "parent": project["_id"]})

        assert all([project, asset]), ("Could not find current project or "
                                       "asset '%s'" % ASSET)

        subset = self.get_subset(asset, instance)

        # get next version
        latest_version = io.find_one({"type": "version",
                                      "parent": subset["_id"]},
                                     {"name": True},
                                     sort=[("name", -1)])

        next_version = 1
        if latest_version is not None:
            next_version += latest_version["name"]

        self.log.info("Verifying version from assumed destination")

        assumed_data = instance.data["assumedTemplateData"]
        assumed_version = assumed_data["version"]
        if assumed_version != next_version:
            raise AttributeError("Assumed version 'v{0:03d}' does not match"
                                 "next version in database "
                                 "('v{1:03d}')".format(assumed_version,
                                                       next_version))

        self.log.debug("Next version: v{0:03d}".format(next_version))

        version_data = self.create_version_data(context, instance)
        version = self.create_version(subset=subset,
                                      version_number=next_version,
                                      locations=[LOCATION],
                                      data=version_data)

        self.log.debug("Creating version ...")
        version_id = io.insert_one(version).inserted_id

        # Write to disk
        #          _
        #         | |
        #        _| |_
        #    ____\   /
        #   |\    \ / \
        #   \ \    v   \
        #    \ \________.
        #     \|________|
        #
        root = api.registered_root()
        template_data = {"root": root,
                         "project": PROJECT,
                         "silo": asset['silo'],
                         "asset": ASSET,
                         "subset": subset["name"],
                         "version": version["name"]}

        template_publish = project["config"]["template"]["publish"]

        # Find the representations to transfer amongst the files
        # Each should be a single representation (as such, a single extension)
        representations = []
        for files in instance.data["files"]:

            # Collection
            #   _______
            #  |______|\
            # |      |\|
            # |       ||
            # |       ||
            # |       ||
            # |_______|
            #
            if isinstance(files, list):
                collection = files

                # Assert that each member has identical suffix
                _, ext = os.path.splitext(collection[0])
                assert all(ext == os.path.splitext(name)[1]
                           for name in collection), (
                    "Files had varying suffixes, this is a bug"
                )

                template_data["representation"] = ext[1:]

                for fname in collection:
                    src = os.path.join(stagingdir, fname)
                    dst = os.path.join(
                        template_publish.format(**template_data),
                        fname
                    )

                    instance.data["transfers"].append([src, dst])

            else:
                # Single file
                #  _______
                # |      |\
                # |       |
                # |       |
                # |       |
                # |_______|
                #
                fname = files
                _, ext = os.path.splitext(fname)

                template_data["representation"] = ext[1:]

                src = os.path.join(stagingdir, fname)
                dst = template_publish.format(**template_data)

                instance.data["transfers"].append([src, dst])

            representation = {
                "schema": "avalon-core:representation-2.0",
                "type": "representation",
                "parent": version_id,
                "name": ext[1:],
                "data": {},
                "dependencies": instance.data.get("dependencies", "").split(),

                # Imprint shortcut to context
                # for performance reasons.
                "context": {
                    "project": PROJECT,
                    "asset": ASSET,
                    "silo": asset['silo'],
                    "subset": subset["name"],
                    "version": version["name"],
                    "representation": ext[1:]
                }
            }
            representations.append(representation)

        self.log.info("Registering {} items".format(len(representations)))

        io.insert_many(representations)

    def integrate(self, instance):
        """Move the files

        Through `instance.data["transfers"]`

        Args:
            instance: the instance to integrate
        """

        transfers = instance.data["transfers"]

        for src, dest in transfers:
            self.log.info("Copying file .. {} -> {}".format(src, dest))
            self.copy_file(src, dest)

    def copy_file(self, src, dst):
        """ Copy given source to destination

        Arguments:
            src (str): the source file which needs to be copied
            dst (str): the destination of the sourc file
        Returns:
            None
        """

        dirname = os.path.dirname(dst)
        try:
            os.makedirs(dirname)
        except OSError as e:
            if e.errno == errno.EEXIST:
                pass
            else:
                self.log.critical("An unexpected error occurred.")
                raise

        shutil.copy(src, dst)

    def get_subset(self, asset, instance):

        subset = io.find_one({"type": "subset",
                              "parent": asset["_id"],
                              "name": instance.data["subset"]})

        if subset is None:
            subset_name = instance.data["subset"]
            self.log.info("Subset '%s' not found, creating.." % subset_name)

            _id = io.insert_one({
                "schema": "avalon-core:subset-2.0",
                "type": "subset",
                "name": subset_name,
                "data": {},
                "parent": asset["_id"]
            }).inserted_id

            subset = io.find_one({"_id": _id})

        return subset

    def create_version(self, subset, version_number, locations, data=None):
        """ Copy given source to destination

        Arguments:
            subset (dict): the registered subset of the asset
            version_number (int): the version number
            locations (list): the currently registered locations
        """
        # Imprint currently registered location
        version_locations = [location for location in locations if
                             location is not None]

        return {"schema": "avalon-core:version-2.0",
                "type": "version",
                "parent": subset["_id"],
                "name": version_number,
                "locations": version_locations,
                "data": data}

    def create_version_data(self, context, instance):
        """Create the data collection for the version

        Args:
            context: the current context
            instance: the current instance being published

        Returns:
            dict: the required information with instance.data as key
        """

        families = []
        current_families = instance.data.get("families", list())
        instance_family = instance.data.get("family", None)

        if instance_family is not None:
            families.append(instance_family)
        families += current_families

        # create relative source path for DB
        relative_path = os.path.relpath(context.data["currentFile"],
                                        api.registered_root())
        source = os.path.join("{root}", relative_path).replace("\\", "/")

        version_data = {"families": families,
                        "time": context.data["time"],
                        "author": context.data["user"],
                        "source": source,
                        "comment": context.data.get("comment")}

        # Include optional data if present in
        optionals = ["startFrame", "endFrame", "step", "handles"]
        for key in optionals:
            if key in instance.data:
                version_data[key] = instance.data[key]

        return version_data<|MERGE_RESOLUTION|>--- conflicted
+++ resolved
@@ -48,16 +48,10 @@
     def register(self, instance):
 
         # Required environment variables
-<<<<<<< HEAD
-        PROJECT = Session["AVALON_PROJECT"]
+        PROJECT = os.environ["AVALON_PROJECT"]
         ASSET = instance.data.get("asset") or Session["AVALON_ASSET"]
-        SILO = Session["AVALON_SILO"]
-        LOCATION = Session("AVALON_LOCATION")
-=======
-        PROJECT = os.environ["AVALON_PROJECT"]
-        ASSET = instance.data.get("asset") or os.environ["AVALON_ASSET"]
-        LOCATION = os.getenv("AVALON_LOCATION")
->>>>>>> ce0f0ae6
+        SILO = os.environ["AVALON_SILO"]
+        LOCATION = os.environ("AVALON_LOCATION")
 
         context = instance.context
         # Atomicity
