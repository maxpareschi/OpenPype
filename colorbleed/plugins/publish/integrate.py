import os
import logging
import shutil

import errno
import pyblish.api
from avalon import Session, api, io


log = logging.getLogger(__name__)


class IntegrateAsset(pyblish.api.InstancePlugin):
    """Resolve any dependency issies

    This plug-in resolves any paths which, if not updated might break
    the published file.

    The order of families is important, when working with lookdev you want to
    first publish the texture, update the texture paths in the nodes and then
    publish the shading network. Same goes for file dependent assets.
    """

    label = "Integrate Asset"
    order = pyblish.api.IntegratorOrder
    families = ["colorbleed.animation",
                "colorbleed.camera",
                "colorbleed.imagesequence",
                "colorbleed.look",
                "colorbleed.mayaAscii",
                "colorbleed.model",
                "colorbleed.pointcache",
                "colorbleed.setdress",
                "colorbleed.rig"]

    def process(self, instance):

        self.log.info("Integrating Asset in to the database ...")

        self.register(instance)
        self.integrate(instance)

        # TODO: Decide how to clean up? And when?
        # self.log.info("Removing temporary files and folders ...")
        # stagingdir = instance.data["stagingDir"]
        # shutil.rmtree(stagingdir)

    def register(self, instance):

        # Required environment variables
        PROJECT = os.environ["AVALON_PROJECT"]
<<<<<<< HEAD
        ASSET = instance.data.get("asset") or Session["AVALON_ASSET"]
        SILO = os.environ["AVALON_SILO"]
=======
        ASSET = instance.data.get("asset") or api.Session["AVALON_ASSET"]
>>>>>>> f5d69560
        LOCATION = os.environ("AVALON_LOCATION")

        context = instance.context
        # Atomicity
        #
        # Guarantee atomic publishes - each asset contains
        # an identical set of members.
        #     __
        #    /     o
        #   /       \
        #  |    o    |
        #   \       /
        #    o   __/
        #
        assert all(result["success"] for result in context.data["results"]), (
            "Atomicity not held, aborting.")

        # Assemble
        #
        #       |
        #       v
        #  --->   <----
        #       ^
        #       |
        #
        stagingdir = instance.data.get("stagingDir")
        assert stagingdir, ("Incomplete instance \"%s\": "
                            "Missing reference to staging area." % instance)

        # extra check if stagingDir actually exists and is available

        self.log.debug("Establishing staging directory @ %s" % stagingdir)

        project = io.find_one({"type": "project"},
                              projection={"config.template.publish": True})

        asset = io.find_one({"type": "asset",
                             "name": ASSET,
                             "parent": project["_id"]})

        assert all([project, asset]), ("Could not find current project or "
                                       "asset '%s'" % ASSET)

        subset = self.get_subset(asset, instance)

        # get next version
        latest_version = io.find_one({"type": "version",
                                      "parent": subset["_id"]},
                                     {"name": True},
                                     sort=[("name", -1)])

        next_version = 1
        if latest_version is not None:
            next_version += latest_version["name"]

        self.log.info("Verifying version from assumed destination")

        assumed_data = instance.data["assumedTemplateData"]
        assumed_version = assumed_data["version"]
        if assumed_version != next_version:
            raise AttributeError("Assumed version 'v{0:03d}' does not match"
                                 "next version in database "
                                 "('v{1:03d}')".format(assumed_version,
                                                       next_version))

        self.log.debug("Next version: v{0:03d}".format(next_version))

        version_data = self.create_version_data(context, instance)
        version = self.create_version(subset=subset,
                                      version_number=next_version,
                                      locations=[LOCATION],
                                      data=version_data)

        self.log.debug("Creating version ...")
        version_id = io.insert_one(version).inserted_id

        # Write to disk
        #          _
        #         | |
        #        _| |_
        #    ____\   /
        #   |\    \ / \
        #   \ \    v   \
        #    \ \________.
        #     \|________|
        #
        root = api.registered_root()
        template_data = {"root": root,
                         "project": PROJECT,
                         "silo": asset['silo'],
                         "asset": ASSET,
                         "subset": subset["name"],
                         "version": version["name"]}

        template_publish = project["config"]["template"]["publish"]

        # Find the representations to transfer amongst the files
        # Each should be a single representation (as such, a single extension)
        representations = []
        for files in instance.data["files"]:

            # Collection
            #   _______
            #  |______|\
            # |      |\|
            # |       ||
            # |       ||
            # |       ||
            # |_______|
            #
            if isinstance(files, list):
                collection = files

                # Assert that each member has identical suffix
                _, ext = os.path.splitext(collection[0])
                assert all(ext == os.path.splitext(name)[1]
                           for name in collection), (
                    "Files had varying suffixes, this is a bug"
                )

                template_data["representation"] = ext[1:]

                for fname in collection:
                    src = os.path.join(stagingdir, fname)
                    dst = os.path.join(
                        template_publish.format(**template_data),
                        fname
                    )

                    instance.data["transfers"].append([src, dst])

            else:
                # Single file
                #  _______
                # |      |\
                # |       |
                # |       |
                # |       |
                # |_______|
                #
                fname = files
                _, ext = os.path.splitext(fname)

                template_data["representation"] = ext[1:]

                src = os.path.join(stagingdir, fname)
                dst = template_publish.format(**template_data)

                instance.data["transfers"].append([src, dst])

            representation = {
                "schema": "avalon-core:representation-2.0",
                "type": "representation",
                "parent": version_id,
                "name": ext[1:],
                "data": {},
                "dependencies": instance.data.get("dependencies", "").split(),

                # Imprint shortcut to context
                # for performance reasons.
                "context": {
                    "project": PROJECT,
                    "asset": ASSET,
                    "silo": asset['silo'],
                    "subset": subset["name"],
                    "version": version["name"],
                    "representation": ext[1:]
                }
            }
            representations.append(representation)

        self.log.info("Registering {} items".format(len(representations)))

        io.insert_many(representations)

    def integrate(self, instance):
        """Move the files

        Through `instance.data["transfers"]`

        Args:
            instance: the instance to integrate
        """

        transfers = instance.data["transfers"]

        for src, dest in transfers:
            self.log.info("Copying file .. {} -> {}".format(src, dest))
            self.copy_file(src, dest)

    def copy_file(self, src, dst):
        """ Copy given source to destination

        Arguments:
            src (str): the source file which needs to be copied
            dst (str): the destination of the sourc file
        Returns:
            None
        """

        dirname = os.path.dirname(dst)
        try:
            os.makedirs(dirname)
        except OSError as e:
            if e.errno == errno.EEXIST:
                pass
            else:
                self.log.critical("An unexpected error occurred.")
                raise

        shutil.copy(src, dst)

    def get_subset(self, asset, instance):

        subset = io.find_one({"type": "subset",
                              "parent": asset["_id"],
                              "name": instance.data["subset"]})

        if subset is None:
            subset_name = instance.data["subset"]
            self.log.info("Subset '%s' not found, creating.." % subset_name)

            _id = io.insert_one({
                "schema": "avalon-core:subset-2.0",
                "type": "subset",
                "name": subset_name,
                "data": {},
                "parent": asset["_id"]
            }).inserted_id

            subset = io.find_one({"_id": _id})

        return subset

    def create_version(self, subset, version_number, locations, data=None):
        """ Copy given source to destination

        Arguments:
            subset (dict): the registered subset of the asset
            version_number (int): the version number
            locations (list): the currently registered locations
        """
        # Imprint currently registered location
        version_locations = [location for location in locations if
                             location is not None]

        return {"schema": "avalon-core:version-2.0",
                "type": "version",
                "parent": subset["_id"],
                "name": version_number,
                "locations": version_locations,
                "data": data}

    def create_version_data(self, context, instance):
        """Create the data collection for the version

        Args:
            context: the current context
            instance: the current instance being published

        Returns:
            dict: the required information with instance.data as key
        """

        families = []
        current_families = instance.data.get("families", list())
        instance_family = instance.data.get("family", None)

        if instance_family is not None:
            families.append(instance_family)
        families += current_families

        # create relative source path for DB
        relative_path = os.path.relpath(context.data["currentFile"],
                                        api.registered_root())
        source = os.path.join("{root}", relative_path).replace("\\", "/")

        version_data = {"families": families,
                        "time": context.data["time"],
                        "author": context.data["user"],
                        "source": source,
                        "comment": context.data.get("comment")}

        # Include optional data if present in
        optionals = ["startFrame", "endFrame", "step", "handles"]
        for key in optionals:
            if key in instance.data:
                version_data[key] = instance.data[key]

        return version_data<|MERGE_RESOLUTION|>--- conflicted
+++ resolved
@@ -49,12 +49,7 @@
 
         # Required environment variables
         PROJECT = os.environ["AVALON_PROJECT"]
-<<<<<<< HEAD
-        ASSET = instance.data.get("asset") or Session["AVALON_ASSET"]
-        SILO = os.environ["AVALON_SILO"]
-=======
         ASSET = instance.data.get("asset") or api.Session["AVALON_ASSET"]
->>>>>>> f5d69560
         LOCATION = os.environ("AVALON_LOCATION")
 
         context = instance.context
