[tool.poetry]
name = "OpenPype"
version = "3.0.0"
description = "Open VFX and Animation pipeline with support."
authors = ["OpenPype Team <info@openpype.io>"]
license = "MIT License"
homepage = "https://openpype.io"
documentation = "https://openpype.io/docs/artist_getting_started"
repository = "https://github.com/pypeclub/openpype"
readme = "README.md"
keywords = ["Pipeline", "Avalon", "VFX", "animation", "automation", "tracking", "asset management"]
packages = [
    {include = "igniter"},
    {include = "repos"},
    {include = "tools"},
    {include = "tests"},
    {include = "docs"},
    {include = "openpype"},
    {include = "start.py"},
    {include = "LICENSE"},
    {include = "README.md"},
    {include = "setup.py"},
    {include = "pyproject.toml"},
    {include = "poetry.lock"}
]

[tool.poetry.scripts]
openpype = 'start:boot'

[tool.poetry.dependencies]
python = "3.7.*"
aiohttp = "^3.7"
aiohttp_json_rpc = "*" # TVPaint server
acre = { git = "https://github.com/pypeclub/acre.git" }
opentimelineio = { version = "0.14.0.dev1", source = "openpype" }
appdirs = "^1.4.3"
blessed = "^1.17" # openpype terminal formatting
coolname = "*"
clique = "1.5.*"
Click = "^7"
dnspython = "^2.1.0"
ftrack-python-api = "2.0.*"
google-api-python-client = "^1.12.8" # sync server google support (should be separate?)
jsonschema = "^3.2.0"
keyring = "^22.0.1"
log4mongo = "^1.7"
pathlib2= "^2.3.5" # deadline submit publish job only (single place, maybe not needed?)
Pillow = "^8.1" # only used for slates prototype
pyblish-base = "^1.8.8"
pynput = "^1.7.2" # idle manager in tray
pymongo = "^3.11.2"
pyqt5 = "^5.12.2" # ideally should be replaced with PySide2
"Qt.py" = "^1.3.3"
speedcopy = "^2.1"
six = "^1.15"
semver = "^2.13.0" # for version resolution
wsrpc_aiohttp = "^3.1.1" # websocket server
pywin32 = { version = "300", markers = "sys_platform == 'win32'" }
jinxed = [
    { version = "^1.0.1", markers = "sys_platform == 'darwin'" },
    { version = "^1.0.1", markers = "sys_platform == 'linux'" }
]
python3-xlib = { version="*", markers = "sys_platform == 'linux'"}
enlighten = "^1.9.0"
slack-sdk = "^3.6.0"
<<<<<<< HEAD
pysftp = "^0.2.9"
=======
dropbox = "^11.20.0"
>>>>>>> a5abaa60

[tool.poetry.dev-dependencies]
flake8 = "^3.7"
autopep8 = "^1.4"
coverage = "*"
cx_freeze = "^6.6"
GitPython = "^3.1.17"
jedi = "^0.13"
Jinja2 = "^2.11"
pycodestyle = "^2.5.0"
pydocstyle = "^3.0.0"
pylint = "^2.4.4"
pytest = "^6.1"
pytest-cov = "*"
pytest-print = "*"
Sphinx = "*"
sphinx-rtd-theme = "*"
sphinxcontrib-websupport = "*"
sphinx-qt-documentation = "*"
recommonmark = "*"
wheel = "*"
enlighten = "*"  # cool terminal progress bars
toml = "^0.10.2" # for parsing pyproject.toml


[tool.poetry.urls]
"Bug Tracker" = "https://github.com/pypeclub/openpype/issues"
"Discussions" = "https://github.com/pypeclub/openpype/discussions"

[[tool.poetry.source]]
name = "openpype"
url = "https://distribute.openpype.io/wheels/"

[build-system]
requires = ["poetry-core>=1.0.0"]
build-backend = "poetry.core.masonry.api"

[openpype]

[openpype.thirdparty.ffmpeg.windows]
url = "https://distribute.openpype.io/thirdparty/ffmpeg-4.4-windows.zip"
hash = "dd51ba29d64ee238e7c4c3c7301b19754c3f0ee2e2a729c20a0e2789e72db925"

[openpype.thirdparty.ffmpeg.linux]
url = "https://distribute.openpype.io/thirdparty/ffmpeg-4.4-linux.tgz"
hash = "10b9beda57cfbb69b9ed0ce896c0c8d99227b26ca8b9f611040c4752e365cbe9"

[openpype.thirdparty.ffmpeg.darwin]
url = "https://distribute.openpype.io/thirdparty/ffmpeg-4.4-macos.tgz"
hash = "95f43568338c275f80dc0cab1e1836a2e2270f856f0e7b204440d881dd74fbdb"

[openpype.thirdparty.oiio.windows]
url = "https://distribute.openpype.io/thirdparty/oiio_tools-2.2.0-windows.zip"
hash = "fd2e00278e01e85dcee7b4a6969d1a16f13016ec16700fb0366dbb1b1f3c37ad"

[openpype.thirdparty.oiio.linux]
url = "https://distribute.openpype.io/thirdparty/oiio_tools-2.2.12-linux.tgz"
hash = "de63a8bf7f6c45ff59ecafeba13123f710c2cbc1783ec9e0b938e980d4f5c37f"

[openpype.thirdparty.oiio.darwin]
url = "https://distribute.openpype.io/thirdparty/oiio-2.2.0-darwin.tgz"
hash = "sha256:..."<|MERGE_RESOLUTION|>--- conflicted
+++ resolved
@@ -63,11 +63,8 @@
 python3-xlib = { version="*", markers = "sys_platform == 'linux'"}
 enlighten = "^1.9.0"
 slack-sdk = "^3.6.0"
-<<<<<<< HEAD
 pysftp = "^0.2.9"
-=======
 dropbox = "^11.20.0"
->>>>>>> a5abaa60
 
 [tool.poetry.dev-dependencies]
 flake8 = "^3.7"
