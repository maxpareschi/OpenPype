{
    "create": {
        "CreateImage": {
            "defaults": [
                "Main"
            ]
        }
    },
    "publish": {
        "CollectColorCodedInstances": {
            "create_flatten_image": "no",
            "flatten_subset_template": "",
            "color_code_mapping": []
        },
        "CollectInstances": {
            "flatten_subset_template": ""
        },
<<<<<<< HEAD
        "CollectReview": {
            "publish": true
=======
        "CollectVersion": {
            "enabled": false
>>>>>>> c22bcbf4
        },
        "ValidateContainers": {
            "enabled": true,
            "optional": true,
            "active": true
        },
        "ValidateNaming": {
            "invalid_chars": "[ \\\\/+\\*\\?\\(\\)\\[\\]\\{\\}:,;]",
            "replace_char": "_"
        },
        "ExtractImage": {
            "formats": [
                "png",
                "jpg"
            ]
        },
        "ExtractReview": {
            "make_image_sequence": false,
            "max_downscale_size": 8192,
            "jpg_options": {
                "tags": []
            },
            "mov_options": {
                "tags": [
                    "review",
                    "ftrackreview"
                ]
            }
        }
    },
    "workfile_builder": {
        "create_first_version": false,
        "custom_templates": []
    }
}<|MERGE_RESOLUTION|>--- conflicted
+++ resolved
@@ -15,13 +15,11 @@
         "CollectInstances": {
             "flatten_subset_template": ""
         },
-<<<<<<< HEAD
         "CollectReview": {
             "publish": true
-=======
+        },
         "CollectVersion": {
             "enabled": false
->>>>>>> c22bcbf4
         },
         "ValidateContainers": {
             "enabled": true,
