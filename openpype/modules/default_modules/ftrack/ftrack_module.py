import os
import json
import collections

import click

from openpype.modules import OpenPypeModule
from openpype_interfaces import (
    ITrayModule,
    IPluginPaths,
    ILaunchHookPaths,
    ISettingsChangeListener
)
from openpype.settings import SaveWarningExc

FTRACK_MODULE_DIR = os.path.dirname(os.path.abspath(__file__))


class FtrackModule(
    OpenPypeModule,
    ITrayModule,
    IPluginPaths,
    ILaunchHookPaths,
    ISettingsChangeListener
):
    name = "ftrack"

    def initialize(self, settings):
        ftrack_settings = settings[self.name]

        self.enabled = ftrack_settings["enabled"]
        # Add http schema
        ftrack_url = ftrack_settings["ftrack_server"].strip("/ ")
        if ftrack_url:
            if "http" not in ftrack_url:
                ftrack_url = "https://" + ftrack_url

            # Check if "ftrack.app" is part os url
            if "ftrackapp.com" not in ftrack_url:
                ftrack_url = ftrack_url + ".ftrackapp.com"

        self.ftrack_url = ftrack_url

        current_dir = os.path.dirname(os.path.abspath(__file__))
        server_event_handlers_paths = [
            os.path.join(current_dir, "event_handlers_server")
        ]
        server_event_handlers_paths.extend(
            ftrack_settings["ftrack_events_path"]
        )
        user_event_handlers_paths = [
            os.path.join(current_dir, "event_handlers_user")
        ]
        user_event_handlers_paths.extend(
            ftrack_settings["ftrack_actions_path"]
        )
        # Prepare attribute
        self.server_event_handlers_paths = server_event_handlers_paths
        self.user_event_handlers_paths = user_event_handlers_paths
        self.tray_module = None

        # TimersManager connection
        self.timers_manager_connector = None
        self._timers_manager_module = None

    def get_global_environments(self):
        """Ftrack's global environments."""
        return {
            "FTRACK_SERVER": self.ftrack_url
        }

    def get_plugin_paths(self):
        """Ftrack plugin paths."""
        return {
            "publish": [os.path.join(FTRACK_MODULE_DIR, "plugins", "publish")]
        }

    def get_launch_hook_paths(self):
        """Implementation of `ILaunchHookPaths`."""
        return os.path.join(FTRACK_MODULE_DIR, "launch_hooks")

    def connect_with_modules(self, enabled_modules):
        for module in enabled_modules:
            if not hasattr(module, "get_ftrack_event_handler_paths"):
                continue

            try:
                paths_by_type = module.get_ftrack_event_handler_paths()
            except Exception:
                continue

            if not isinstance(paths_by_type, dict):
                continue

            for key, value in paths_by_type.items():
                if not value:
                    continue

                if key not in ("server", "user"):
                    self.log.warning(
                        "Unknown event handlers key \"{}\" skipping.".format(
                            key
                        )
                    )
                    continue

                if not isinstance(value, (list, tuple, set)):
                    value = [value]

                if key == "server":
                    self.server_event_handlers_paths.extend(value)
                elif key == "user":
                    self.user_event_handlers_paths.extend(value)

    def on_system_settings_save(
        self, old_value, new_value, changes, new_value_metadata
    ):
        """Implementation of ISettingsChangeListener interface."""
        if not self.ftrack_url:
            raise SaveWarningExc((
                "Ftrack URL is not set."
                " Can't propagate changes to Ftrack server."
            ))

        ftrack_changes = changes.get("modules", {}).get("ftrack", {})
        url_change_msg = None
        if "ftrack_server" in ftrack_changes:
            url_change_msg = (
                "Ftrack URL was changed."
                " This change may need to restart OpenPype to take affect."
            )

        try:
            session = self.create_ftrack_session()
        except Exception:
            self.log.warning("Couldn't create ftrack session.", exc_info=True)

            if url_change_msg:
                raise SaveWarningExc(url_change_msg)

            raise SaveWarningExc((
                "Saving of attributes to ftrack wasn't successful,"
                " try running Create/Update Avalon Attributes in ftrack."
            ))

        from .lib import (
            get_openpype_attr,
            CUST_ATTR_APPLICATIONS,
            CUST_ATTR_TOOLS,
            app_definitions_from_app_manager,
            tool_definitions_from_app_manager
        )
        from openpype.api import ApplicationManager
        query_keys = [
            "id",
            "key",
            "config"
        ]
        custom_attributes = get_openpype_attr(
            session,
            split_hierarchical=False,
            query_keys=query_keys
        )
        app_attribute = None
        tool_attribute = None
        for custom_attribute in custom_attributes:
            key = custom_attribute["key"]
            if key == CUST_ATTR_APPLICATIONS:
                app_attribute = custom_attribute
            elif key == CUST_ATTR_TOOLS:
                tool_attribute = custom_attribute

        app_manager = ApplicationManager(new_value_metadata)
        missing_attributes = []
        if not app_attribute:
            missing_attributes.append(CUST_ATTR_APPLICATIONS)
        else:
            config = json.loads(app_attribute["config"])
            new_data = app_definitions_from_app_manager(app_manager)
            prepared_data = []
            for item in new_data:
                for key, label in item.items():
                    prepared_data.append({
                        "menu": label,
                        "value": key
                    })

            config["data"] = json.dumps(prepared_data)
            app_attribute["config"] = json.dumps(config)

        if not tool_attribute:
            missing_attributes.append(CUST_ATTR_TOOLS)
        else:
            config = json.loads(tool_attribute["config"])
            new_data = tool_definitions_from_app_manager(app_manager)
            prepared_data = []
            for item in new_data:
                for key, label in item.items():
                    prepared_data.append({
                        "menu": label,
                        "value": key
                    })
            config["data"] = json.dumps(prepared_data)
            tool_attribute["config"] = json.dumps(config)

        session.commit()

        if missing_attributes:
            raise SaveWarningExc((
                "Couldn't find custom attribute/s ({}) to update."
                " Try running Create/Update Avalon Attributes in ftrack."
            ).format(", ".join(missing_attributes)))

        if url_change_msg:
            raise SaveWarningExc(url_change_msg)

    def on_project_settings_save(self, *_args, **_kwargs):
        """Implementation of ISettingsChangeListener interface."""
        # Ignore
        return

    def on_project_anatomy_save(
        self, old_value, new_value, changes, project_name, new_value_metadata
    ):
        """Implementation of ISettingsChangeListener interface."""
        if not project_name:
            return

        attributes_changes = changes.get("attributes")
        if not attributes_changes:
            return

        import ftrack_api
        from openpype_modules.ftrack.lib import (
            get_openpype_attr,
            default_custom_attributes_definition,
            CUST_ATTR_TOOLS,
            CUST_ATTR_APPLICATIONS,
            CUST_ATTR_INTENT
        )

        try:
            session = self.create_ftrack_session()
        except Exception:
            self.log.warning("Couldn't create ftrack session.", exc_info=True)
            raise SaveWarningExc((
                "Saving of attributes to ftrack wasn't successful,"
                " try running Create/Update Avalon Attributes in ftrack."
            ))

        project_entity = session.query(
            "Project where full_name is \"{}\"".format(project_name)
        ).first()

        if not project_entity:
            msg = (
                "Ftrack project with name \"{}\" was not found in Ftrack."
                " Can't push attribute changes."
            ).format(project_name)
            self.log.warning(msg)
            raise SaveWarningExc(msg)

        project_id = project_entity["id"]

        ca_defs = default_custom_attributes_definition()
        hierarchical_attrs = ca_defs.get("is_hierarchical") or {}
        project_attrs = ca_defs.get("show") or {}
        ca_keys = (
            set(hierarchical_attrs.keys())
            | set(project_attrs.keys())
            | {CUST_ATTR_TOOLS, CUST_ATTR_APPLICATIONS, CUST_ATTR_INTENT}
        )

        cust_attr, hier_attr = get_openpype_attr(session)
        cust_attr_by_key = {attr["key"]: attr for attr in cust_attr}
        hier_attrs_by_key = {attr["key"]: attr for attr in hier_attr}

        failed = {}
        missing = {}
        for key, value in attributes_changes.items():
            if key not in ca_keys:
                continue

            configuration = hier_attrs_by_key.get(key)
            if not configuration:
                configuration = cust_attr_by_key.get(key)
            if not configuration:
                self.log.warning(
                    "Custom attribute \"{}\" was not found.".format(key)
                )
                missing[key] = value
                continue

            # TODO add add permissions check
            # TODO add value validations
            # - value type and list items
            entity_key = collections.OrderedDict()
            entity_key["configuration_id"] = configuration["id"]
            entity_key["entity_id"] = project_id

            session.recorded_operations.push(
                ftrack_api.operation.UpdateEntityOperation(
                    "ContextCustomAttributeValue",
                    entity_key,
                    "value",
                    ftrack_api.symbol.NOT_SET,
                    value
                )
            )
            try:
                session.commit()
                self.log.debug(
                    "Changed project custom attribute \"{}\" to \"{}\"".format(
                        key, value
                    )
                )
            except Exception:
                self.log.warning(
                    "Failed to set \"{}\" to \"{}\"".format(key, value),
                    exc_info=True
                )
                session.rollback()
                failed[key] = value

        if not failed and not missing:
            return

        error_msg = (
            "Values were not updated on Ftrack which may cause issues."
            " try running Create/Update Avalon Attributes in ftrack "
            " and resave project settings."
        )
        if missing:
            error_msg += "\nMissing Custom attributes on Ftrack: {}.".format(
                ", ".join([
                    '"{}"'.format(key)
                    for key in missing.keys()
                ])
            )
        if failed:
            joined_failed = ", ".join([
                '"{}": "{}"'.format(key, value)
                for key, value in failed.items()
            ])
            error_msg += "\nFailed to set: {}".format(joined_failed)
        raise SaveWarningExc(error_msg)

    def create_ftrack_session(self, **session_kwargs):
        import ftrack_api

        if "server_url" not in session_kwargs:
            session_kwargs["server_url"] = self.ftrack_url

        if "api_key" not in session_kwargs or "api_user" not in session_kwargs:
            from .lib import credentials
            cred = credentials.get_credentials()
            session_kwargs["api_user"] = cred.get("username")
            session_kwargs["api_key"] = cred.get("api_key")

        return ftrack_api.Session(**session_kwargs)

    def tray_init(self):
        from .tray import FtrackTrayWrapper

        self.tray_module = FtrackTrayWrapper(self)
        # Module is it's own connector to TimersManager
        self.timers_manager_connector = self

    def tray_menu(self, parent_menu):
        return self.tray_module.tray_menu(parent_menu)

    def tray_start(self):
        return self.tray_module.validate()

    def tray_exit(self):
        self.tray_module.tray_exit()

    def set_credentials_to_env(self, username, api_key):
        os.environ["FTRACK_API_USER"] = username or ""
        os.environ["FTRACK_API_KEY"] = api_key or ""

    # --- TimersManager connection methods ---
    def start_timer(self, data):
        if self.tray_module:
            self.tray_module.start_timer_manager(data)

    def stop_timer(self):
        if self.tray_module:
            self.tray_module.stop_timer_manager()

    def register_timers_manager(self, timer_manager_module):
        self._timers_manager_module = timer_manager_module

    def timer_started(self, data):
        if self._timers_manager_module is not None:
            self._timers_manager_module.timer_started(self.id, data)

    def timer_stopped(self):
        if self._timers_manager_module is not None:
            self._timers_manager_module.timer_stopped(self.id)

    def get_task_time(self, project_name, asset_name, task_name):
        session = self.create_ftrack_session()
        query = (
            'Task where name is "{}"'
            ' and parent.name is "{}"'
            ' and project.full_name is "{}"'
        ).format(task_name, asset_name, project_name)
        task_entity = session.query(query).first()
        if not task_entity:
            return 0
        hours_logged = (task_entity["time_logged"] / 60) / 60
        return hours_logged

<<<<<<< HEAD
    def get_credentials(self):
        # type: () -> tuple
        """Get local Ftrack credentials."""
        from .lib import credentials

        cred = credentials.get_credentials(self.ftrack_url)
        return cred.get("username"), cred.get("api_key")
=======
    def cli(self, click_group):
        click_group.add_command(cli_main)


@click.group(FtrackModule.name, help="Ftrack module related commands.")
def cli_main():
    pass


@cli_main.command()
@click.option("-d", "--debug", is_flag=True, help="Print debug messages")
@click.option("--ftrack-url", envvar="FTRACK_SERVER",
              help="Ftrack server url")
@click.option("--ftrack-user", envvar="FTRACK_API_USER",
              help="Ftrack api user")
@click.option("--ftrack-api-key", envvar="FTRACK_API_KEY",
              help="Ftrack api key")
@click.option("--legacy", is_flag=True,
              help="run event server without mongo storing")
@click.option("--clockify-api-key", envvar="CLOCKIFY_API_KEY",
              help="Clockify API key.")
@click.option("--clockify-workspace", envvar="CLOCKIFY_WORKSPACE",
              help="Clockify workspace")
def eventserver(
    debug,
    ftrack_url,
    ftrack_user,
    ftrack_api_key,
    legacy,
    clockify_api_key,
    clockify_workspace
):
    """Launch ftrack event server.

    This should be ideally used by system service (such us systemd or upstart
    on linux and window service).
    """
    if debug:
        os.environ["OPENPYPE_DEBUG"] = "3"

    from .ftrack_server.event_server_cli import run_event_server

    return run_event_server(
        ftrack_url,
        ftrack_user,
        ftrack_api_key,
        legacy,
        clockify_api_key,
        clockify_workspace
    )
>>>>>>> 533da5f5
<|MERGE_RESOLUTION|>--- conflicted
+++ resolved
@@ -412,7 +412,6 @@
         hours_logged = (task_entity["time_logged"] / 60) / 60
         return hours_logged
 
-<<<<<<< HEAD
     def get_credentials(self):
         # type: () -> tuple
         """Get local Ftrack credentials."""
@@ -420,7 +419,7 @@
 
         cred = credentials.get_credentials(self.ftrack_url)
         return cred.get("username"), cred.get("api_key")
-=======
+
     def cli(self, click_group):
         click_group.add_command(cli_main)
 
@@ -471,4 +470,4 @@
         clockify_api_key,
         clockify_workspace
     )
->>>>>>> 533da5f5
+ 