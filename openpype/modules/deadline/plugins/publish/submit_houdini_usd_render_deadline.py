--- conflicted
+++ resolved
@@ -40,7 +40,6 @@
     targets = ["local"]
 
     # presets
-<<<<<<< HEAD
     # NOTE: these defaults are not needed as the create_usdrender.py module
     # already has defaults
 
@@ -56,20 +55,7 @@
     # department = ""
     # primary_pool = ""
     # secondary_pool = ""
-=======
-    usd_intermediate_on_farm = True
-    flush_data_after_each_frame = True
-    suspendPublishJob = True
-    review =  True
-    multipartExr =  True
-    priority = 50
-    chunk_size = 1
-    concurrent_tasks = 1
-    group = ""
-    department = ""
-    primary_pool = ""
-    secondary_pool = ""
->>>>>>> 9a861e5f
+
 
     # TODO Implement other deadline stuff
     # limit_groups = {}
