--- conflicted
+++ resolved
@@ -1,28 +1,26 @@
-<<<<<<< HEAD
 from __future__ import annotations
 from logging import getLogger, Logger
 from typing import Optional, List
-
-=======
-from logging import getLogger
-from typing import List, Optional
 from tempfile import gettempdir
 from urllib.request import urlopen
 from shutil import copyfileobj
-from logging import getLogger
 
 logger = getLogger(__name__)
 
 from ftrack_api.entity.component import Component
 from ftrack_api.entity.note import Note
 from ftrack_api.entity.location import Location
->>>>>>> caa330d4
 from ftrack_api import Session
 from ftrack_api.entity.base import Entity
 from ftrack_api.event.base import Event
 
-
-<<<<<<< HEAD
+matching_fields = [
+    "content",
+    "project_id",
+    # "parent_type",
+    "category_id",
+    "user_id",
+    ]
 
 def check_review_template(session: Session, target_name: str, project_id: str):
     review_session = session.query(
@@ -45,24 +43,6 @@
         )
     session.commit()
 
-def create_list(session: Session,
-                entities: List[Entity],
-                event: Event,
-                client_review: bool = False,
-                template_name: str = "",
-                list_name: Optional[str] = None,
-                list_category_name = None,
-                prioritize_gathers: bool = False,
-                log: Logger = None
-                ):
-=======
-matching_fields = [
-    "content",
-    "project_id",
-    # "parent_type",
-    "category_id",
-    "user_id",
-    ]
 
 def duplicate_ftrack_server_component(comp: Component, session: Session):
 
@@ -185,19 +165,17 @@
 
     return msg
 
-
-
-def create_list(
-    session: Session,
-    entities: List[Entity],
-    event: Event,
-    client_review: bool = False,
-    list_name: Optional[str] = None,
-    list_category_name = None,
-    prioritize_gathers: bool = False,
-    log = None
-    ):
->>>>>>> caa330d4
+def create_list(session: Session,
+                entities: List[Entity],
+                event: Event,
+                client_review: bool = False,
+                template_name: str = "",
+                list_name: Optional[str] = None,
+                list_category_name = None,
+                prioritize_gathers: bool = False,
+                log: Logger = None
+                ):
+
     
     global logger
     if log:
@@ -298,14 +276,10 @@
                 "description": fav["comment"],
                 "version": "Version {}".format(str(fav["version"]).zfill(3))
             })
-<<<<<<< HEAD
-            created_review_object["notes"].extend( [n for n in fav["notes"]])
-=======
             review_items.append(created_review_object)
             # created_review_object["notes"].extend(
             #     [n for n in fav["notes"]]
             # )
->>>>>>> caa330d4
             log.debug("Appended version '{} v{}' to created review session: {}".format(
                 fav["asset"]["name"],
                 fav["version"],
