from __future__ import annotations
from typing import List
import os
import copy
import json
import collections
from logging import getLogger
from datetime import datetime

logger = getLogger(__name__)

from openpype.client import (
    get_project,
    get_assets,
    get_subsets,
    get_versions,
    get_representations
)
<<<<<<< HEAD
from openpype.settings.lib import get_project_settings
# from openpype.settings import get_project_settings
from openpype_modules.ftrack.lib import BaseAction, statics_icon # type: ignore
=======
from openpype.settings import get_project_settings
from openpype_modules.ftrack.lib import BaseAction, statics_icon, create_list # type: ignore
>>>>>>> 9347858e
from openpype_modules.ftrack.lib.avalon_sync import CUST_ATTR_ID_KEY # type: ignore
from openpype_modules.ftrack.lib.custom_attributes import ( # type: ignore
    query_custom_attributes
)
from openpype.lib.dateutils import get_datetime_data
from openpype.pipeline import Anatomy
from openpype.settings import get_anatomy_settings
from openpype.pipeline.load import get_representation_path_with_anatomy
from openpype.pipeline.delivery import (
    get_format_dict,
    check_destination_path,
    deliver_single_file,
    deliver_sequence,
)
from ftrack_api import Session
from ftrack_api.entity.base import Entity

from openpype.modules.ftrack.event_handlers_user.action_ttd_delete_version import get_op_version_from_ftrack_assetversion


def create_rev_session_from_delivery(src_list: Entity, name: str, session: Session):

    # DEPRECATED: USE THE CREATE LIST ACTION INSTEAD

    def sanitize_name(name: str):
        q = f"select name from AssetVersionList where project.name is {src_list['project']['name']}"
        existing_names = [l["name"] for l in session.query(q).all()]
        i = 1
        temp_name = name
        while temp_name in existing_names:
            temp_name = f"{name}_{i:02}"
            i += 1
        return temp_name

    final_name = sanitize_name(name)
    fields = ["category", "owner", "user_id", "system_type", "project", "items"]
    data = {**{f:src_list[f] for f in fields}, "name":final_name}
    new_list = session.create("AssetVersionList", data)

    if final_name != name:
        logger.info(f"The name {name} existed already. The list will be renamed as {final_name}")
    
    logger.info(f"Creating list '{new_list}'")

    return new_list

class Delivery(BaseAction):
    identifier = "delivery.action"
    label = "Delivery"
    description = "Deliver data to client"
    role_list = ["Pypeclub", "Administrator", "Project manager"]
    icon = statics_icon("ftrack", "action_icons", "Delivery.png")
    settings_key = "delivery_action"

    def discover(self, session, entities, event):
        is_valid = False
        for entity in entities:
            if entity.entity_type.lower() in ("assetversion", "reviewsession", "assetversionlist"):
                is_valid = True
                break

        if is_valid:
            is_valid = self.valid_roles(session, entities, event)
        return is_valid

    def interface(self, session, entities, event):
        if event["data"].get("values", {}):
            return
        
        self.action_settings = self.get_ftrack_settings(
            session, event, entities)["user_handlers"]["delivery_action"]

        title = "Delivery data to Client"

        items = []
        item_splitter = {"type": "label", "value": "---"}

        project_entity = self.get_project_from_entity(entities[0])
        project_name = project_entity["full_name"]
        project_doc = get_project(project_name, fields=["name"])
        if not project_doc:
            return {
                "success": False,
                "message": (
                    "Didn't found project \"{}\" in avalon."
                ).format(project_name)
            }

        repre_names = self._get_repre_names(project_name, session, entities)

        items.append({
            "type": "hidden",
            "name": "__project_name__",
            "value": project_name
        })

        items.append(
            {
                "label": "Create new ftrack review session from submitted items.",
                "type": "boolean",
                "value": False,
                "name": "create_list"
            }
        )

        # Prepare anatomy data
        anatomy = Anatomy(project_name)
        new_anatomies = []
        first = None
        # get delivery templates from delivery settings
        for key, template in (self.action_settings.get("delivery_templates") or {}).items():
            # Use only keys with `{root}` or `{root[*]}` in value
            if isinstance(template, str) and "{root" in template:
                new_anatomies.append(key)
                if first is None:
                    first = key
        # get delivery templates from anatomy
        for key, template in (anatomy.templates.get("delivery") or {}).items():
            # Use only keys with `{root}` or `{root[*]}` in value
            if isinstance(template, str) and "{root" in template:
                new_anatomies.append(key)
                if first is None:
                    first = key

        # prune duplicate names
        new_anatomies = list(sorted(set(new_anatomies)))
        # convert list items into dicts for interface use 
        for idx, key in enumerate(copy.deepcopy(new_anatomies)):
            new_anatomies[idx] = {
                "label": key,
                "value": key
            }

        skipped = False
        # Add message if there are any common components
        if not repre_names or not new_anatomies:
            skipped = True
            items.append({
                "type": "label",
                "value": "<h1>Something went wrong:</h1>"
            })

        items.append({
            "type": "hidden",
            "name": "__skipped__",
            "value": skipped
        })

        if not repre_names:
            if len(entities) == 1:
                items.append({
                    "type": "label",
                    "value": (
                        "- Selected entity doesn't have components to deliver."
                    )
                })
            else:
                items.append({
                    "type": "label",
                    "value": (
                        "- Selected entities don't have common components."
                    )
                })

        # Add message if delivery anatomies are not set
        if not new_anatomies:
            items.append({
                "type": "label",
                "value": (
                    "- `\"delivery\"` anatomy key is not set in config."
                )
            })

        # Skip if there are any data shortcomings
        if skipped:
            return {
                "items": items,
                "title": title
            }

        items.append({
            "value": "<h1>Choose Delivery Template</h1>",
            "type": "label"
        })

        items.append({
            "type": "enumerator",
            "name": "__new_anatomies__",
            "data": new_anatomies,
            "value": first
        })

        items.append({
            "value": "<h1>Choose Components</h1>",
            "type": "label"
        })

        for repre_name in repre_names:
            items.append({
                "type": "boolean",
                "value": False,
                "label": repre_name,
                "name": repre_name
            })

        items.append({
            "value": "<br><h2><i>Override root location</i></h2>",
            "type": "label"
        })

        items.append({
            "type": "text",
            "name": "__location_path__",
            "empty_text": "Type root location path here...(Optional)"
        })

        if entities[0].entity_type.lower() == "assetversionlist":
            items.append({
                "value": "<br><h2><i>Create Optional Review Session</i></h2>",
                "type": "label"
            })
            items.append({
                "type": "boolean",
                "value": False,
                "label": "Create ReviewSession",
                "name": "create_review_session"
            })

        return {
            "items": items,
            "title": title,
            "type": "form",
            "submit_button_label": "Deliver",
            "width": 500,
            "height": 750
        }

    def _get_repre_names(self, project_name, session, entities):
        version_ids = self._get_interest_version_ids(
            project_name, session, entities
        )
        if not version_ids:
            return []
        repre_docs = get_representations(
            project_name,
            version_ids=version_ids,
            fields=["name"]
        )
        repre_names = {repre_doc["name"] for repre_doc in repre_docs}
        return list(sorted(repre_names))

    def _get_interest_version_ids(self, project_name, session, entities):
        # Extract AssetVersion entities
        asset_versions = self._extract_asset_versions(session, entities)
        # Prepare Asset ids
        asset_ids = [
            asset_version["asset_id"]
            for asset_version in asset_versions if not asset_version["incoming_links"]
        ]
        asset_ids.extend([
            asset_version["incoming_links"][0]["from"]["asset_id"]
            for asset_version in asset_versions if asset_version["incoming_links"]
        ])
        asset_ids = set(asset_ids)
        if not asset_ids:
            raise ValueError(f"Failed to find asset_ids for versions {[e['id'] for e in entities]}")
        # Query Asset entities
        assets = session.query((
            "select id, name, context_id from Asset where id in ({})"
        ).format(self.join_query_keys(asset_ids))).all()
        assets_by_id = {
            asset["id"]: asset
            for asset in assets
        }
        parent_ids = set()
        subset_names = set()
        version_nums = set()
        for asset_version in asset_versions:
            asset_id = asset_version["asset_id"]
            if asset_version["incoming_links"]:
                asset_id = asset_version["incoming_links"][0]["from"]["asset_id"]
            asset = assets_by_id[asset_id]
            subset_realname = asset_version["custom_attributes"].get("subset")
            if not subset_realname:
                subset_realname = asset["name"]
            parent_ids.add(asset["context_id"])
            subset_names.add(subset_realname)
            version_nums.add(asset_version["version"])

        asset_docs_by_ftrack_id = self._get_asset_docs(
            project_name, session, parent_ids
        )
        subset_docs = self._get_subset_docs(
            project_name,
            asset_docs_by_ftrack_id,
            subset_names,
            asset_versions,
            assets_by_id
        )
        version_docs = self._get_version_docs(
            project_name,
            asset_docs_by_ftrack_id,
            subset_docs,
            version_nums,
            asset_versions,
            assets_by_id
        )

        return [version_doc["_id"] for version_doc in version_docs]

    def _extract_asset_versions(self, session, entities):
        asset_version_ids = set()
        review_session_ids = set()
        asset_version_list_ids = set()

        for entity in entities:
            entity_type_low = entity.entity_type.lower()

            if entity_type_low == "assetversion":
                asset_version_ids.add(entity["id"])

            elif entity_type_low == "reviewsession":
                review_session_ids.add(entity["id"])

            elif entity_type_low == "assetversionlist":
                asset_version_list_ids.add(entity["id"])

        for version_id in self._get_asset_version_ids_from_asset_ver_list(
            session, asset_version_list_ids
        ):
            asset_version_ids.add(version_id)

        for version_id in self._get_asset_version_ids_from_review_sessions(
            session, review_session_ids
        ):
            asset_version_ids.add(version_id)

        qkeys = self.join_query_keys(asset_version_ids)
        query = "select id, version, asset_id, incoming_links, outgoing_links"
        query += f" from AssetVersion where id in ({qkeys})"
        asset_versions = session.query(query).all()

        filtered_ver = list()
        for version in asset_versions:
            if version["outgoing_links"]:
                version_ = version["outgoing_links"][0]["to"]
                self.log.info(f"Using delivery version {version_} instead of {version}")
                version = version_
            filtered_ver.append(version)

        return filtered_ver


    def _get_asset_version_ids_from_review_sessions(
        self, session, review_session_ids
    ):
        if not review_session_ids:
            return set()
        review_session_objects = session.query((
            "select version_id from ReviewSessionObject"
            " where review_session_id in ({})"
        ).format(self.join_query_keys(review_session_ids))).all()

        return {
            review_session_object["version_id"]
            for review_session_object in review_session_objects
        }


    def _get_asset_version_ids_from_asset_ver_list( self, session, asset_ver_list_ids):
        # this can be static method..
        if not asset_ver_list_ids:
            return set()

        ids = ", ".join(asset_ver_list_ids)
        query_str = f"select id from AssetVersion where lists any (id in ({ids}))"
        asset_versions = session.query(query_str).all()

        return {asset_version["id"] for asset_version in asset_versions}


    def _get_version_docs(
        self,
        project_name,
        asset_docs_by_ftrack_id,
        subset_docs,
        version_nums,
        asset_versions,
        assets_by_id
    ):
        subset_docs_by_id = {
            subset_doc["_id"]: subset_doc
            for subset_doc in subset_docs
        }
        version_docs = list(get_versions(
            project_name,
            subset_ids=subset_docs_by_id.keys(),
            versions=version_nums
        ))
        version_docs_by_parent_id = collections.defaultdict(dict)
        for version_doc in version_docs:
            subset_doc = subset_docs_by_id[version_doc["parent"]]

            asset_id = subset_doc["parent"]
            subset_name = subset_doc["name"]
            version = version_doc["name"]
            if version_docs_by_parent_id[asset_id].get(subset_name) is None:
                version_docs_by_parent_id[asset_id][subset_name] = {}

            version_docs_by_parent_id[asset_id][subset_name][version] = (
                version_doc
            )

        filtered_versions = []
        for asset_version in asset_versions:
            asset_id = asset_version["asset_id"]
            if asset_version["incoming_links"]:
                asset_id = asset_version["incoming_links"][0]["from"]["asset_id"]
            asset = assets_by_id[asset_id]
            parent_id = asset["context_id"]
            asset_doc = asset_docs_by_ftrack_id.get(parent_id)
            if not asset_doc:
                continue

            subsets_by_name = version_docs_by_parent_id.get(asset_doc["_id"])
            if not subsets_by_name:
                continue

            subset_realname = asset_version["custom_attributes"].get("subset")
            if not subset_realname:
                subset_realname = asset["name"]
            version_docs_by_version = subsets_by_name.get(subset_realname)
            if not version_docs_by_version:
                continue

            version = asset_version["version"]
            version_doc = version_docs_by_version.get(version)
            if version_doc:
                filtered_versions.append(version_doc)
        return filtered_versions

    def _get_subset_docs(
        self,
        project_name,
        asset_docs_by_ftrack_id,
        subset_names,
        asset_versions,
        assets_by_id
    ):
        asset_doc_ids = [
            asset_doc["_id"]
            for asset_doc in asset_docs_by_ftrack_id.values()
        ]
        subset_docs = list(get_subsets(
            project_name,
            asset_ids=asset_doc_ids,
            subset_names=subset_names
        ))
        subset_docs_by_parent_id = collections.defaultdict(dict)
        for subset_doc in subset_docs:
            asset_id = subset_doc["parent"]
            subset_name = subset_doc["name"]
            subset_docs_by_parent_id[asset_id][subset_name] = subset_doc

        filtered_subsets = []
        for asset_version in asset_versions:
            asset_id = asset_version["asset_id"]
            if asset_version["incoming_links"]:
                asset_id = asset_version["incoming_links"][0]["from"]["asset_id"]
            asset = assets_by_id[asset_id]

            parent_id = asset["context_id"]
            asset_doc = asset_docs_by_ftrack_id.get(parent_id)
            if not asset_doc:
                continue

            subsets_by_name = subset_docs_by_parent_id.get(asset_doc["_id"])
            if not subsets_by_name:
                continue

            subset_realname = asset_version["custom_attributes"].get("subset")
            if not subset_realname:
                subset_realname = asset["name"]
            subset_doc = subsets_by_name.get(subset_realname)
            if subset_doc:
                filtered_subsets.append(subset_doc)
        return filtered_subsets

    def _get_asset_docs(self, project_name, session, parent_ids):
        asset_docs = list(get_assets(
            project_name, fields=["_id", "name", "data.ftrackId"]
        ))

        asset_docs_by_id = {}
        asset_docs_by_name = {}
        asset_docs_by_ftrack_id = {}
        for asset_doc in asset_docs:
            asset_id = str(asset_doc["_id"])
            asset_name = asset_doc["name"]
            ftrack_id = asset_doc["data"].get("ftrackId")

            asset_docs_by_id[asset_id] = asset_doc
            asset_docs_by_name[asset_name] = asset_doc
            if ftrack_id:
                asset_docs_by_ftrack_id[ftrack_id] = asset_doc

        attr_def = session.query((
            "select id from CustomAttributeConfiguration where key is \"{}\""
        ).format(CUST_ATTR_ID_KEY)).first()
        if attr_def is None:
            return asset_docs_by_ftrack_id

        avalon_mongo_id_values = query_custom_attributes(
            session, [attr_def["id"]], parent_ids, True
        )
        missing_ids = set(parent_ids)
        for item in avalon_mongo_id_values:
            if not item["value"]:
                continue
            asset_id = item["value"]
            entity_id = item["entity_id"]
            asset_doc = asset_docs_by_id.get(asset_id)
            if asset_doc:
                asset_docs_by_ftrack_id[entity_id] = asset_doc
                missing_ids.remove(entity_id)

        entity_ids_by_name = {}
        if missing_ids:
            not_found_entities = session.query((
                "select id, name from TypedContext where id in ({})"
            ).format(self.join_query_keys(missing_ids))).all()
            entity_ids_by_name = {
                entity["name"]: entity["id"]
                for entity in not_found_entities
            }

        for asset_name, entity_id in entity_ids_by_name.items():
            asset_doc = asset_docs_by_name.get(asset_name)
            if asset_doc:
                asset_docs_by_ftrack_id[entity_id] = asset_doc

        return asset_docs_by_ftrack_id

    def launch(self, session, entities, event):
        if "values" not in event["data"]:
            return {
                "success": True,
                "message": "Nothing to do"
            }

        values = event["data"]["values"]
        skipped = values.pop("__skipped__")
        if skipped:
            return {
                "success": False,
                "message": "Action skipped"
            }

        user_id = event["source"]["user"]["id"]
        user_entity = session.query(
            "User where id is {}".format(user_id)
        ).one()

        job = session.create("Job", {
            "user": user_entity,
            "status": "running",
            "data": json.dumps({
                "description": "Delivery processing."
            })
        })
        session.commit()

        try:
            report = self.real_launch(session, entities, event)

        except Exception as exc:
            report = {
                "success": False,
                "title": "Delivery failed",
                "items": [{
                    "type": "label",
                    "value": (
                        "Error during delivery action process:<br>{}"
                        "<br><br>Check logs for more information."
                    ).format(str(exc))
                }]
            }
            self.log.warning(
                "Failed during processing delivery action.",
                exc_info=True
            )

        finally:
            if report["success"]:
                job["status"] = "done"
            else:
                job["status"] = "failed"
            session.commit()

        if not report["success"]:
            self.show_interface(
                items=report["items"],
                title=report["title"],
                event=event
            )
            return {
                "success": False,
                "message": "Errors during delivery process. See report."
            }

        return report

    def generate_version_by_repre_id_dict(self, session: Session, entities: List[Entity]):
        # reset "AssetVersion" custom attribute "disk_file_location"
        version_by_repre_id = dict()
        ftrack_asset_versions = self._extract_asset_versions(session, entities)
        for v in ftrack_asset_versions:
            print(f"Looking for repre mapping for version {v}")
            project_name = v["project"]["full_name"]
            asset_mongo_id = v["asset"]["parent"]["custom_attributes"]["avalon_mongo_id"]
            in_links = list(v["incoming_links"])

            if in_links:
                # v = in_links[0]
                version_parent = in_links[0]["from"]["asset"]["parent"]
                asset_mongo_id = version_parent["custom_attributes"]["avalon_mongo_id"]

            subset_name = v["asset"]["name"]
            version_number = v["version"]
            op_v = get_op_version_from_ftrack_assetversion(
                project_name, asset_mongo_id, subset_name, version_number)
            if not op_v:
                print(f"Failed to find OP version for v {v}")
                continue

            version_id = op_v["_id"]
            representations = list(get_representations(
                project_name, version_ids=[version_id]))
    
            for r in representations:
                print(f"Adding {r['_id']}{v} for repre-version dict")
                version_by_repre_id[r["_id"]] = v
        
        return version_by_repre_id

    def real_launch(self, session, entities, event):
        self.log.info("Delivery action just started.")
        report_items = collections.defaultdict(list)

        values: dict = event["data"]["values"]

        location_path = values.pop("__location_path__")
        anatomy_name = values.pop("__new_anatomies__")
        project_name = values.pop("__project_name__")

        # if launched from list retrieve the list name to fill
        # up template values
        ftrack_list_name = None
        if entities[0].entity_type == "AssetVersionList":
            ftrack_list_name = entities[0]["name"]

        collected_paths = []
        collected_repres = []

        repre_names = []
        for key, value in values.items():
            if value is True:
                repre_names.append(key)

        if not repre_names:
            return {
                "success": True,
                "message": "No selected components to deliver."
            }

        location_path = location_path.strip()
        if location_path:
            location_path = os.path.normpath(location_path)
            if not os.path.exists(location_path):
                os.makedirs(location_path)

        self.log.debug("Collecting representations to process.")
        version_ids = self._get_interest_version_ids(
            project_name, session, entities
        )
        repres_to_deliver = list(get_representations(
            project_name,
            representation_names=repre_names,
            version_ids=version_ids
        ))

<<<<<<< HEAD
        version_by_repre_id = self.generate_version_by_repre_id_dict(session, entities)

        for v in set(version_by_repre_id.values()):
            print(f"Reseting custom attributes values for version {v}")
            v["custom_attributes"]["disk_file_location"] = ""

        assert version_by_repre_id != dict()
=======
        # Add and/or override Anatomy Delivery templates based on
        # Delivery action settings. These settings can also feature more
        # templating patterns coming from ftrack such as '{ftrack[listname]}'
        template_override = self.action_settings["delivery_templates"].get(anatomy_name, None)
        if template_override:
            raw_anatomy_templates = get_anatomy_settings(project_name)["templates"]
            raw_anatomy_templates["delivery"][anatomy_name] = template_override
            anatomy.templates["delivery"][anatomy_name] = template_override
            anatomy.templates_obj.set_templates(raw_anatomy_templates)
        
        # add ftrack custom template keys for path resolving
        # TODO: put more data and expand templating items
        ftrack_template_data = {
            "ftrack": {
                "listname": ftrack_list_name,
                "category": entities[0]["category"]["name"],
                "username": session.api_user,
                "first_name": event["user"]["first_name"],
                "last_name": event["user"]["last_name"]
            }
        }

        format_dict = get_format_dict(anatomy, location_path)
>>>>>>> 9347858e

        anatomy = Anatomy(project_name)
        format_dict = get_format_dict(anatomy, location_path)
        datetime_data = get_datetime_data()

        attr_by_version = dict()

        for repre in repres_to_deliver:
            source_path = repre.get("data", {}).get("path")
            debug_msg = "Processing representation {}".format(repre["_id"])
            if source_path:
                debug_msg += " with published path {}.".format(source_path)
            self.log.debug(debug_msg)

            anatomy_data = copy.deepcopy(repre["context"])

            # update anatomy_data with ftrack template data
            if ftrack_list_name:
                anatomy_data.update(ftrack_template_data)
            
            repre_report_items = check_destination_path(repre["_id"],
                                                        anatomy,
                                                        anatomy_data,
                                                        datetime_data,
                                                        anatomy_name)

            if repre_report_items:
                report_items.update(repre_report_items)
                continue

            # Get source repre path
            frame = repre['context'].get('frame')

            if frame:
                repre["context"]["frame"] = len(str(frame)) * "#"

            repre_path = get_representation_path_with_anatomy(repre, anatomy)
            # TODO add backup solution where root of path from component
            # is replaced with root
            args = (
                repre_path,
                repre,
                anatomy,
                anatomy_name,
                anatomy_data,
                format_dict,
                report_items,
                self.log
            )
            if not frame:
                r, success = deliver_single_file(*args)
            else:
                r, success = deliver_sequence(*args)

            # print(r, success)

            if not success:
                # print(f"Not success")
                continue

            try:
                version = version_by_repre_id[repre["_id"]]
                if version["id"] not in attr_by_version:
                    attr_by_version[version["id"]] = {"attr":"", "entity": version}

                files = "\n".join(r["created_files"][-1:])
                # c_attr = version["custom_attributes"]["disk_file_location"]
                # print(f"Updating custom attr from {c_attr} to {files}")
                attr_by_version[version["id"]]["attr"] += files +"\n\n"
            except Exception as e:
                print(f"Failed to update version for representation {repre['_id']} due to {e}")
                print(f"valid ids are: {version_by_repre_id.keys()}")


        for id_, value in attr_by_version.items():
            value["entity"]["custom_attributes"]["disk_file_location"] = value["attr"]


        settings = get_project_settings(project_name)
        temp_ = settings["ftrack"]["user_handlers"]["delivery_action"]
        list_template = temp_["list_template"]
        use_source_list_name = temp_["use_source_list_name"]
        list_suffix = temp_["list_suffix"]

        # print(list_template, use_source_list_name, list_suffix)
        # print(anatomy)

        if values.get("create_list"):
            for entity in entities:
                if entity.entity_type == "AssetVersionList":
                    name = list_template if not use_source_list_name else entity["name"]
                    name += list_suffix
                    # {yyyy}{mm}{dd}_client_delivery False
                    # hardcoding for now the resolving of the string
                    name = datetime.now().strftime("%y%m%d") + list_suffix
                    # create_rev_session_from_delivery(entity, name, session)

                    break #in theory list are monoselection so it is safe to do this

<<<<<<< HEAD
        report_items.pop("created_files") # removes false positive
=======
            # get final path of repre to be used for attributes
            # and fill custom attributes on list
            anatomy_filled = anatomy.format_all(anatomy_data)
            dest_path = anatomy_filled["delivery"][anatomy_name]
            
            collected_repres.append(repre["name"])
            collected_paths.append(dest_path)
            
        if entities[0].entity_type.lower() == "assetversionlist":
            entities[0]["custom_attributes"]["delivery_package_name"] = ftrack_list_name
            entities[0]["custom_attributes"]["delivery_type"] = ", ".join(list(set(collected_repres)))
            entities[0]["custom_attributes"]["delivery_package_path"] = os.path.commonpath(collected_paths)
            session.commit()
            create_list(
                session,
                entities,
                event,
                client_review = values["create_review_session"],
                list_name = ftrack_list_name,
                list_category_name = entities[0]["category"]["name"],
                log = self.log
            )

>>>>>>> 9347858e
        return self.report(report_items)

    def report(self, report_items):
        """Returns dict with final status of delivery (succes, fail etc.)."""
        items = []

        for msg, _items in report_items.items():
            if not _items:
                continue

            if items:
                items.append({"type": "label", "value": "---"})

            items.append({
                "type": "label",
                "value": "# {}".format(msg)
            })
            if not isinstance(_items, (list, tuple)):
                _items = [_items]
            __items = []
            for item in _items:
                __items.append(str(item))

            items.append({
                "type": "label",
                "value": '<p>{}</p>'.format("<br>".join(__items))
            })

        if not items:
            return {
                "success": True,
                "message": "Delivery Finished"
            }

        return {
            "items": items,
            "title": "Delivery report",
            "success": False
        }


def register(session):
    '''Register plugin. Called when used as an plugin.'''

    Delivery(session).register()<|MERGE_RESOLUTION|>--- conflicted
+++ resolved
@@ -16,14 +16,9 @@
     get_versions,
     get_representations
 )
-<<<<<<< HEAD
-from openpype.settings.lib import get_project_settings
 # from openpype.settings import get_project_settings
-from openpype_modules.ftrack.lib import BaseAction, statics_icon # type: ignore
-=======
 from openpype.settings import get_project_settings
 from openpype_modules.ftrack.lib import BaseAction, statics_icon, create_list # type: ignore
->>>>>>> 9347858e
 from openpype_modules.ftrack.lib.avalon_sync import CUST_ATTR_ID_KEY # type: ignore
 from openpype_modules.ftrack.lib.custom_attributes import ( # type: ignore
     query_custom_attributes
@@ -715,7 +710,6 @@
             version_ids=version_ids
         ))
 
-<<<<<<< HEAD
         version_by_repre_id = self.generate_version_by_repre_id_dict(session, entities)
 
         for v in set(version_by_repre_id.values()):
@@ -723,7 +717,10 @@
             v["custom_attributes"]["disk_file_location"] = ""
 
         assert version_by_repre_id != dict()
-=======
+
+        anatomy = Anatomy(project_name)
+
+
         # Add and/or override Anatomy Delivery templates based on
         # Delivery action settings. These settings can also feature more
         # templating patterns coming from ftrack such as '{ftrack[listname]}'
@@ -747,10 +744,6 @@
         }
 
         format_dict = get_format_dict(anatomy, location_path)
->>>>>>> 9347858e
-
-        anatomy = Anatomy(project_name)
-        format_dict = get_format_dict(anatomy, location_path)
         datetime_data = get_datetime_data()
 
         attr_by_version = dict()
@@ -808,6 +801,13 @@
                 # print(f"Not success")
                 continue
 
+
+            anatomy_filled = anatomy.format_all(anatomy_data)
+            dest_path = anatomy_filled["delivery"][anatomy_name]
+            
+            collected_repres.append(repre["name"])
+            collected_paths.append(dest_path)
+
             try:
                 version = version_by_repre_id[repre["_id"]]
                 if version["id"] not in attr_by_version:
@@ -823,40 +823,13 @@
 
 
         for id_, value in attr_by_version.items():
-            value["entity"]["custom_attributes"]["disk_file_location"] = value["attr"]
-
-
-        settings = get_project_settings(project_name)
-        temp_ = settings["ftrack"]["user_handlers"]["delivery_action"]
-        list_template = temp_["list_template"]
-        use_source_list_name = temp_["use_source_list_name"]
-        list_suffix = temp_["list_suffix"]
-
-        # print(list_template, use_source_list_name, list_suffix)
-        # print(anatomy)
-
-        if values.get("create_list"):
-            for entity in entities:
-                if entity.entity_type == "AssetVersionList":
-                    name = list_template if not use_source_list_name else entity["name"]
-                    name += list_suffix
-                    # {yyyy}{mm}{dd}_client_delivery False
-                    # hardcoding for now the resolving of the string
-                    name = datetime.now().strftime("%y%m%d") + list_suffix
-                    # create_rev_session_from_delivery(entity, name, session)
-
-                    break #in theory list are monoselection so it is safe to do this
-
-<<<<<<< HEAD
+            value["entity"]["custom_attributes"]["delivery_name"] = value["attr"]
+
+
         report_items.pop("created_files") # removes false positive
-=======
-            # get final path of repre to be used for attributes
-            # and fill custom attributes on list
-            anatomy_filled = anatomy.format_all(anatomy_data)
-            dest_path = anatomy_filled["delivery"][anatomy_name]
-            
-            collected_repres.append(repre["name"])
-            collected_paths.append(dest_path)
+        # get final path of repre to be used for attributes
+        # and fill custom attributes on list
+
             
         if entities[0].entity_type.lower() == "assetversionlist":
             entities[0]["custom_attributes"]["delivery_package_name"] = ftrack_list_name
@@ -873,7 +846,6 @@
                 log = self.log
             )
 
->>>>>>> 9347858e
         return self.report(report_items)
 
     def report(self, report_items):
