from __future__ import annotations
from typing import List
import os
import copy
import json
import collections
from logging import getLogger
from datetime import datetime

logger = getLogger(__name__)

from openpype.client import (
    get_project,
    get_assets,
    get_subsets,
    get_versions,
    get_representations
)
<<<<<<< HEAD
from openpype.settings.lib import get_project_settings
=======
from openpype.settings import get_project_settings
>>>>>>> d15d442e
from openpype_modules.ftrack.lib import BaseAction, statics_icon # type: ignore
from openpype_modules.ftrack.lib.avalon_sync import CUST_ATTR_ID_KEY # type: ignore
from openpype_modules.ftrack.lib.custom_attributes import ( # type: ignore
    query_custom_attributes
)
from openpype.lib.dateutils import get_datetime_data
from openpype.pipeline import Anatomy
from openpype.settings import get_anatomy_settings
from openpype.pipeline.load import get_representation_path_with_anatomy
from openpype.pipeline.delivery import (
    get_format_dict,
    check_destination_path,
    deliver_single_file,
    deliver_sequence,
)
from ftrack_api import Session
from ftrack_api.entity.base import Entity

from openpype.modules.ftrack.event_handlers_user.action_ttd_delete_version import get_op_version_from_ftrack_assetversion


def create_rev_session_from_delivery(src_list: Entity, name: str, session: Session):

    # DEPRECATED: USE THE CREATE LIST ACTION INSTEAD

    def sanitize_name(name: str):
        q = f"select name from AssetVersionList where project.name is {src_list['project']['name']}"
        existing_names = [l["name"] for l in session.query(q).all()]
        i = 1
        temp_name = name
        while temp_name in existing_names:
            temp_name = f"{name}_{i:02}"
            i += 1
        return temp_name

    final_name = sanitize_name(name)
    fields = ["category", "owner", "user_id", "system_type", "project", "items"]
    data = {**{f:src_list[f] for f in fields}, "name":final_name}
    new_list = session.create("AssetVersionList", data)

    if final_name != name:
        logger.info(f"The name {name} existed already. The list will be renamed as {final_name}")
    
    logger.info(f"Creating list '{new_list}'")

    return new_list

class Delivery(BaseAction):
    identifier = "delivery.action"
    label = "Delivery"
    description = "Deliver data to client"
    role_list = ["Pypeclub", "Administrator", "Project manager"]
    icon = statics_icon("ftrack", "action_icons", "Delivery.png")
    settings_key = "delivery_action"

    def discover(self, session, entities, event):
        is_valid = False
        for entity in entities:
            if entity.entity_type.lower() in ("assetversion", "reviewsession", "assetversionlist"):
                is_valid = True
                break

        if is_valid:
            is_valid = self.valid_roles(session, entities, event)
        return is_valid

    def interface(self, session, entities, event):
        if event["data"].get("values", {}):
            return
        
        self.action_settings = self.get_ftrack_settings(
            session, event, entities)["user_handlers"]["delivery_action"]

        title = "Delivery data to Client"

        items = []
        item_splitter = {"type": "label", "value": "---"}

        project_entity = self.get_project_from_entity(entities[0])
        project_name = project_entity["full_name"]
        project_doc = get_project(project_name, fields=["name"])
        if not project_doc:
            return {
                "success": False,
                "message": (
                    "Didn't found project \"{}\" in avalon."
                ).format(project_name)
            }

        repre_names = self._get_repre_names(project_name, session, entities)

        items.append({
            "type": "hidden",
            "name": "__project_name__",
            "value": project_name
        })

        items.append(
            {
                "label": "Create new ftrack review session from submitted items.",
                "type": "boolean",
                "value": False,
                "name": "create_list"
            }
        )

        # Prepare anatomy data
        anatomy = Anatomy(project_name)
        new_anatomies = []
        first = None
        # get delivery templates from delivery settings
        for key, template in (self.action_settings.get("delivery_templates") or {}).items():
            # Use only keys with `{root}` or `{root[*]}` in value
            if isinstance(template, str) and "{root" in template:
                new_anatomies.append(key)
                if first is None:
                    first = key
        # get delivery templates from anatomy
        for key, template in (anatomy.templates.get("delivery") or {}).items():
            # Use only keys with `{root}` or `{root[*]}` in value
            if isinstance(template, str) and "{root" in template:
                new_anatomies.append(key)
                if first is None:
                    first = key

        # prune duplicate names
        new_anatomies = list(sorted(set(new_anatomies)))
        # convert list items into dicts for interface use 
        for idx, key in enumerate(copy.deepcopy(new_anatomies)):
            new_anatomies[idx] = {
                "label": key,
                "value": key
            }

        skipped = False
        # Add message if there are any common components
        if not repre_names or not new_anatomies:
            skipped = True
            items.append({
                "type": "label",
                "value": "<h1>Something went wrong:</h1>"
            })

        items.append({
            "type": "hidden",
            "name": "__skipped__",
            "value": skipped
        })

        if not repre_names:
            if len(entities) == 1:
                items.append({
                    "type": "label",
                    "value": (
                        "- Selected entity doesn't have components to deliver."
                    )
                })
            else:
                items.append({
                    "type": "label",
                    "value": (
                        "- Selected entities don't have common components."
                    )
                })

        # Add message if delivery anatomies are not set
        if not new_anatomies:
            items.append({
                "type": "label",
                "value": (
                    "- `\"delivery\"` anatomy key is not set in config."
                )
            })

        # Skip if there are any data shortcomings
        if skipped:
            return {
                "items": items,
                "title": title
            }

        items.append({
            "value": "<h1>Choose Delivery Template</h1>",
            "type": "label"
        })

        items.append({
            "type": "enumerator",
            "name": "__new_anatomies__",
            "data": new_anatomies,
            "value": first
        })

        items.append({
            "value": "<h1>Choose Components</h1>",
            "type": "label"
        })

        for repre_name in repre_names:
            items.append({
                "type": "boolean",
                "value": False,
                "label": repre_name,
                "name": repre_name
            })

        items.append({
            "value": "<br><h2><i>Override root location</i></h2>",
            "type": "label"
        })

        items.append({
            "type": "text",
            "name": "__location_path__",
            "empty_text": "Type root location path here...(Optional)"
        })

        return {
            "items": items,
            "title": title,
            "type": "form",
            "submit_button_label": "Deliver",
            "width": 500,
            "height": 750
        }

    def _get_repre_names(self, project_name, session, entities):
        version_ids = self._get_interest_version_ids(
            project_name, session, entities
        )
        if not version_ids:
            return []
        repre_docs = get_representations(
            project_name,
            version_ids=version_ids,
            fields=["name"]
        )
        repre_names = {repre_doc["name"] for repre_doc in repre_docs}
        return list(sorted(repre_names))

    def _get_interest_version_ids(self, project_name, session, entities):
        # Extract AssetVersion entities
        asset_versions = self._extract_asset_versions(session, entities)
        # Prepare Asset ids
        asset_ids = [
            asset_version["asset_id"]
            for asset_version in asset_versions if not asset_version["incoming_links"]
        ]
        asset_ids.extend([
            asset_version["incoming_links"][0]["from"]["asset_id"]
            for asset_version in asset_versions if asset_version["incoming_links"]
        ])
        asset_ids = set(asset_ids)
        if not asset_ids:
            raise ValueError(f"Failed to find asset_ids for versions {[e['id'] for e in entities]}")
        # Query Asset entities
        assets = session.query((
            "select id, name, context_id from Asset where id in ({})"
        ).format(self.join_query_keys(asset_ids))).all()
        assets_by_id = {
            asset["id"]: asset
            for asset in assets
        }
        parent_ids = set()
        subset_names = set()
        version_nums = set()
        for asset_version in asset_versions:
            asset_id = asset_version["asset_id"]
            if asset_version["incoming_links"]:
                asset_id = asset_version["incoming_links"][0]["from"]["asset_id"]
            asset = assets_by_id[asset_id]
            subset_realname = asset_version["custom_attributes"].get("subset")
            if not subset_realname:
                subset_realname = asset["name"]
            parent_ids.add(asset["context_id"])
            subset_names.add(subset_realname)
            version_nums.add(asset_version["version"])

        asset_docs_by_ftrack_id = self._get_asset_docs(
            project_name, session, parent_ids
        )
        subset_docs = self._get_subset_docs(
            project_name,
            asset_docs_by_ftrack_id,
            subset_names,
            asset_versions,
            assets_by_id
        )
        version_docs = self._get_version_docs(
            project_name,
            asset_docs_by_ftrack_id,
            subset_docs,
            version_nums,
            asset_versions,
            assets_by_id
        )

        return [version_doc["_id"] for version_doc in version_docs]

    def _extract_asset_versions(self, session, entities):
        asset_version_ids = set()
        review_session_ids = set()
        asset_version_list_ids = set()

        for entity in entities:
            entity_type_low = entity.entity_type.lower()

            if entity_type_low == "assetversion":
                asset_version_ids.add(entity["id"])

            elif entity_type_low == "reviewsession":
                review_session_ids.add(entity["id"])

            elif entity_type_low == "assetversionlist":
                asset_version_list_ids.add(entity["id"])

        for version_id in self._get_asset_version_ids_from_asset_ver_list(
            session, asset_version_list_ids
        ):
            asset_version_ids.add(version_id)

        for version_id in self._get_asset_version_ids_from_review_sessions(
            session, review_session_ids
        ):
            asset_version_ids.add(version_id)

        qkeys = self.join_query_keys(asset_version_ids)
        query = "select id, version, asset_id, incoming_links, outgoing_links"
        query += f" from AssetVersion where id in ({qkeys})"
        asset_versions = session.query(query).all()

        filtered_ver = list()
        for version in asset_versions:
            if version["outgoing_links"]:
                version_ = version["outgoing_links"][0]["to"]
                self.log.info(f"Using delivery version {version_} instead of {version}")
                version = version_
            filtered_ver.append(version)

        return filtered_ver


    def _get_asset_version_ids_from_review_sessions(
        self, session, review_session_ids
    ):
        if not review_session_ids:
            return set()
        review_session_objects = session.query((
            "select version_id from ReviewSessionObject"
            " where review_session_id in ({})"
        ).format(self.join_query_keys(review_session_ids))).all()

        return {
            review_session_object["version_id"]
            for review_session_object in review_session_objects
        }


    def _get_asset_version_ids_from_asset_ver_list( self, session, asset_ver_list_ids):
        # this can be static method..
        if not asset_ver_list_ids:
            return set()

        ids = ", ".join(asset_ver_list_ids)
        query_str = f"select id from AssetVersion where lists any (id in ({ids}))"
        asset_versions = session.query(query_str).all()

        return {asset_version["id"] for asset_version in asset_versions}


    def _get_version_docs(
        self,
        project_name,
        asset_docs_by_ftrack_id,
        subset_docs,
        version_nums,
        asset_versions,
        assets_by_id
    ):
        subset_docs_by_id = {
            subset_doc["_id"]: subset_doc
            for subset_doc in subset_docs
        }
        version_docs = list(get_versions(
            project_name,
            subset_ids=subset_docs_by_id.keys(),
            versions=version_nums
        ))
        version_docs_by_parent_id = collections.defaultdict(dict)
        for version_doc in version_docs:
            subset_doc = subset_docs_by_id[version_doc["parent"]]

            asset_id = subset_doc["parent"]
            subset_name = subset_doc["name"]
            version = version_doc["name"]
            if version_docs_by_parent_id[asset_id].get(subset_name) is None:
                version_docs_by_parent_id[asset_id][subset_name] = {}

            version_docs_by_parent_id[asset_id][subset_name][version] = (
                version_doc
            )

        filtered_versions = []
        for asset_version in asset_versions:
            asset_id = asset_version["asset_id"]
            if asset_version["incoming_links"]:
                asset_id = asset_version["incoming_links"][0]["from"]["asset_id"]
            asset = assets_by_id[asset_id]
            parent_id = asset["context_id"]
            asset_doc = asset_docs_by_ftrack_id.get(parent_id)
            if not asset_doc:
                continue

            subsets_by_name = version_docs_by_parent_id.get(asset_doc["_id"])
            if not subsets_by_name:
                continue

            subset_realname = asset_version["custom_attributes"].get("subset")
            if not subset_realname:
                subset_realname = asset["name"]
            version_docs_by_version = subsets_by_name.get(subset_realname)
            if not version_docs_by_version:
                continue

            version = asset_version["version"]
            version_doc = version_docs_by_version.get(version)
            if version_doc:
                filtered_versions.append(version_doc)
        return filtered_versions

    def _get_subset_docs(
        self,
        project_name,
        asset_docs_by_ftrack_id,
        subset_names,
        asset_versions,
        assets_by_id
    ):
        asset_doc_ids = [
            asset_doc["_id"]
            for asset_doc in asset_docs_by_ftrack_id.values()
        ]
        subset_docs = list(get_subsets(
            project_name,
            asset_ids=asset_doc_ids,
            subset_names=subset_names
        ))
        subset_docs_by_parent_id = collections.defaultdict(dict)
        for subset_doc in subset_docs:
            asset_id = subset_doc["parent"]
            subset_name = subset_doc["name"]
            subset_docs_by_parent_id[asset_id][subset_name] = subset_doc

        filtered_subsets = []
        for asset_version in asset_versions:
            asset_id = asset_version["asset_id"]
            if asset_version["incoming_links"]:
                asset_id = asset_version["incoming_links"][0]["from"]["asset_id"]
            asset = assets_by_id[asset_id]

            parent_id = asset["context_id"]
            asset_doc = asset_docs_by_ftrack_id.get(parent_id)
            if not asset_doc:
                continue

            subsets_by_name = subset_docs_by_parent_id.get(asset_doc["_id"])
            if not subsets_by_name:
                continue

            subset_realname = asset_version["custom_attributes"].get("subset")
            if not subset_realname:
                subset_realname = asset["name"]
            subset_doc = subsets_by_name.get(subset_realname)
            if subset_doc:
                filtered_subsets.append(subset_doc)
        return filtered_subsets

    def _get_asset_docs(self, project_name, session, parent_ids):
        asset_docs = list(get_assets(
            project_name, fields=["_id", "name", "data.ftrackId"]
        ))

        asset_docs_by_id = {}
        asset_docs_by_name = {}
        asset_docs_by_ftrack_id = {}
        for asset_doc in asset_docs:
            asset_id = str(asset_doc["_id"])
            asset_name = asset_doc["name"]
            ftrack_id = asset_doc["data"].get("ftrackId")

            asset_docs_by_id[asset_id] = asset_doc
            asset_docs_by_name[asset_name] = asset_doc
            if ftrack_id:
                asset_docs_by_ftrack_id[ftrack_id] = asset_doc

        attr_def = session.query((
            "select id from CustomAttributeConfiguration where key is \"{}\""
        ).format(CUST_ATTR_ID_KEY)).first()
        if attr_def is None:
            return asset_docs_by_ftrack_id

        avalon_mongo_id_values = query_custom_attributes(
            session, [attr_def["id"]], parent_ids, True
        )
        missing_ids = set(parent_ids)
        for item in avalon_mongo_id_values:
            if not item["value"]:
                continue
            asset_id = item["value"]
            entity_id = item["entity_id"]
            asset_doc = asset_docs_by_id.get(asset_id)
            if asset_doc:
                asset_docs_by_ftrack_id[entity_id] = asset_doc
                missing_ids.remove(entity_id)

        entity_ids_by_name = {}
        if missing_ids:
            not_found_entities = session.query((
                "select id, name from TypedContext where id in ({})"
            ).format(self.join_query_keys(missing_ids))).all()
            entity_ids_by_name = {
                entity["name"]: entity["id"]
                for entity in not_found_entities
            }

        for asset_name, entity_id in entity_ids_by_name.items():
            asset_doc = asset_docs_by_name.get(asset_name)
            if asset_doc:
                asset_docs_by_ftrack_id[entity_id] = asset_doc

        return asset_docs_by_ftrack_id

    def launch(self, session, entities, event):
        if "values" not in event["data"]:
            return {
                "success": True,
                "message": "Nothing to do"
            }

        values = event["data"]["values"]
        skipped = values.pop("__skipped__")
        if skipped:
            return {
                "success": False,
                "message": "Action skipped"
            }

        user_id = event["source"]["user"]["id"]
        user_entity = session.query(
            "User where id is {}".format(user_id)
        ).one()

        job = session.create("Job", {
            "user": user_entity,
            "status": "running",
            "data": json.dumps({
                "description": "Delivery processing."
            })
        })
        session.commit()

        try:
            report = self.real_launch(session, entities, event)

        except Exception as exc:
            report = {
                "success": False,
                "title": "Delivery failed",
                "items": [{
                    "type": "label",
                    "value": (
                        "Error during delivery action process:<br>{}"
                        "<br><br>Check logs for more information."
                    ).format(str(exc))
                }]
            }
            self.log.warning(
                "Failed during processing delivery action.",
                exc_info=True
            )

        finally:
            if report["success"]:
                job["status"] = "done"
            else:
                job["status"] = "failed"
            session.commit()

        if not report["success"]:
            self.show_interface(
                items=report["items"],
                title=report["title"],
                event=event
            )
            return {
                "success": False,
                "message": "Errors during delivery process. See report."
            }

        return report

    def generate_version_by_repre_id_dict(self, session: Session, entities: List[Entity]):
        # reset "AssetVersion" custom attribute "disk_file_location"
        version_by_repre_id = dict()
        ftrack_asset_versions = self._extract_asset_versions(session, entities)
        for v in ftrack_asset_versions:
            print(f"Looking for repre mapping for version {v}")
            project_name = v["project"]["full_name"]
            asset_mongo_id = v["asset"]["parent"]["custom_attributes"]["avalon_mongo_id"]
            in_links = list(v["incoming_links"])

            if in_links:
                # v = in_links[0]
                version_parent = in_links[0]["from"]["asset"]["parent"]
                asset_mongo_id = version_parent["custom_attributes"]["avalon_mongo_id"]

            subset_name = v["asset"]["name"]
            version_number = v["version"]
            op_v = get_op_version_from_ftrack_assetversion(
                project_name, asset_mongo_id, subset_name, version_number)
            if not op_v:
                print(f"Failed to find OP version for v {v}")
                continue

            version_id = op_v["_id"]
            representations = list(get_representations(
                project_name, version_ids=[version_id]))
    
            for r in representations:
                print(f"Adding {r['_id']}{v} for repre-version dict")
                version_by_repre_id[r["_id"]] = v
        
        return version_by_repre_id

    def real_launch(self, session, entities, event):
        self.log.info("Delivery action just started.")
        report_items = collections.defaultdict(list)

        values: dict = event["data"]["values"]

        location_path = values.pop("__location_path__")
        anatomy_name = values.pop("__new_anatomies__")
        project_name = values.pop("__project_name__")
        
        # Get anatomy settings to fill up extra info (task["short"] if
        # no task is present and override is specified)
        anatomy_settings = get_anatomy_settings(project_name)

        # if launched from list retrieve the list name to fill
        # up template values
        ftrack_list_name = None
        if entities[0].entity_type == "AssetVersionList":
            ftrack_list_name = entities[0]["name"]

        repre_names = []
        for key, value in values.items():
            if value is True:
                repre_names.append(key)

        if not repre_names:
            return {
                "success": True,
                "message": "No selected components to deliver."
            }

        location_path = location_path.strip()
        if location_path:
            location_path = os.path.normpath(location_path)
            if not os.path.exists(location_path):
                os.makedirs(location_path)

        self.log.debug("Collecting representations to process.")
        version_ids = self._get_interest_version_ids(
            project_name, session, entities
        )
        repres_to_deliver = list(get_representations(
            project_name,
            representation_names=repre_names,
            version_ids=version_ids
        ))

        version_by_repre_id = self.generate_version_by_repre_id_dict(session, entities)

        for v in set(version_by_repre_id.values()):
            print(f"Reseting custom attributes values for version {v}")
            v["custom_attributes"]["disk_file_location"] = ""

        assert version_by_repre_id != dict()

        anatomy = Anatomy(project_name)
        format_dict = get_format_dict(anatomy, location_path)
        datetime_data = get_datetime_data()

        attr_by_version = dict()

        for repre in repres_to_deliver:
            source_path = repre.get("data", {}).get("path")
            debug_msg = "Processing representation {}".format(repre["_id"])
            if source_path:
                debug_msg += " with published path {}.".format(source_path)
            self.log.debug(debug_msg)

            anatomy_data = copy.deepcopy(repre["context"])

            # add ftrack custom template keys for path resolving
            if ftrack_list_name:
                anatomy_data.update({
                    "ftrack": {
                        "listname": ftrack_list_name
                    }
                })

            # Add and/or override Anatomy Delivery templates based on
            # Delivery action settings. These settings can also feature more
            # templating patterns coming from ftrack such as '{ftrack[listname]}'
            template_override = self.action_settings["delivery_templates"].get(anatomy_name, None)
            if template_override:
                raw_anatomy_templates = get_anatomy_settings(project_name)["templates"]
                raw_anatomy_templates["delivery"][anatomy_name] = template_override
                anatomy.templates["delivery"][anatomy_name] = template_override
                anatomy.templates_obj.set_templates(raw_anatomy_templates)
            
            repre_report_items = check_destination_path(repre["_id"],
                                                        anatomy,
                                                        anatomy_data,
                                                        datetime_data,
                                                        anatomy_name)

            if repre_report_items:
                report_items.update(repre_report_items)
                continue

            # Get source repre path
            frame = repre['context'].get('frame')

            if frame:
                repre["context"]["frame"] = len(str(frame)) * "#"

            repre_path = get_representation_path_with_anatomy(repre, anatomy)
            # TODO add backup solution where root of path from component
            # is replaced with root
            args = (
                repre_path,
                repre,
                anatomy,
                anatomy_name,
                anatomy_data,
                format_dict,
                report_items,
                self.log
            )
            if not frame:
                r, success = deliver_single_file(*args)
            else:
                r, success = deliver_sequence(*args)

            # print(r, success)

            if not success:
                # print(f"Not success")
                continue

            try:
                version = version_by_repre_id[repre["_id"]]
                if version["id"] not in attr_by_version:
                    attr_by_version[version["id"]] = {"attr":"", "entity": version}

                files = "\n".join(r["created_files"][-1:])
                # c_attr = version["custom_attributes"]["disk_file_location"]
                # print(f"Updating custom attr from {c_attr} to {files}")
                attr_by_version[version["id"]]["attr"] += files +"\n\n"
            except Exception as e:
                print(f"Failed to update version for representation {repre['_id']} due to {e}")
                print(f"valid ids are: {version_by_repre_id.keys()}")


        for id_, value in attr_by_version.items():
            value["entity"]["custom_attributes"]["disk_file_location"] = value["attr"]


        settings = get_project_settings(project_name)
        temp_ = settings["ftrack"]["user_handlers"]["delivery_action"]
        list_template = temp_["list_template"]
        use_source_list_name = temp_["use_source_list_name"]
        list_suffix = temp_["list_suffix"]

        # print(list_template, use_source_list_name, list_suffix)
        # print(anatomy)

        if values.get("create_list"):
            for entity in entities:
                if entity.entity_type == "AssetVersionList":
                    name = list_template if not use_source_list_name else entity["name"]
                    name += list_suffix
                    # {yyyy}{mm}{dd}_client_delivery False
                    # hardcoding for now the resolving of the string
                    name = datetime.now().strftime("%y%m%d") + list_suffix
                    # create_rev_session_from_delivery(entity, name, session)

                    break #in theory list are monoselection so it is safe to do this

        report_items.pop("created_files") # removes false positive
        return self.report(report_items)

    def report(self, report_items):
        """Returns dict with final status of delivery (succes, fail etc.)."""
        items = []

        for msg, _items in report_items.items():
            if not _items:
                continue

            if items:
                items.append({"type": "label", "value": "---"})

            items.append({
                "type": "label",
                "value": "# {}".format(msg)
            })
            if not isinstance(_items, (list, tuple)):
                _items = [_items]
            __items = []
            for item in _items:
                __items.append(str(item))

            items.append({
                "type": "label",
                "value": '<p>{}</p>'.format("<br>".join(__items))
            })

        if not items:
            return {
                "success": True,
                "message": "Delivery Finished"
            }

        return {
            "items": items,
            "title": "Delivery report",
            "success": False
        }


def register(session):
    '''Register plugin. Called when used as an plugin.'''

    Delivery(session).register()<|MERGE_RESOLUTION|>--- conflicted
+++ resolved
@@ -16,11 +16,8 @@
     get_versions,
     get_representations
 )
-<<<<<<< HEAD
 from openpype.settings.lib import get_project_settings
-=======
-from openpype.settings import get_project_settings
->>>>>>> d15d442e
+# from openpype.settings import get_project_settings
 from openpype_modules.ftrack.lib import BaseAction, statics_icon # type: ignore
 from openpype_modules.ftrack.lib.avalon_sync import CUST_ATTR_ID_KEY # type: ignore
 from openpype_modules.ftrack.lib.custom_attributes import ( # type: ignore
