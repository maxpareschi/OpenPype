--- conflicted
+++ resolved
@@ -141,11 +141,7 @@
     description = 'Delete version action'
     priority = 10000
     # role_list = ['Pypeclub']
-<<<<<<< HEAD
-    icon = statics_icon("ftrack", "action_icons", "delete_version.png")
-=======
     icon = statics_icon("ftrack", "action_icons", "DeleteVersion.png")
->>>>>>> 888849a3
     query_items = "asset.parent, asset.parent.custom_attributes, asset.name, version"
     settings_key = "delivery_action"
 
