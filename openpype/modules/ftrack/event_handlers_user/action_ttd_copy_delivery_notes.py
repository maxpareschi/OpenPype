--- conflicted
+++ resolved
@@ -254,10 +254,5 @@
 
         return {asset_version["id"] for asset_version in asset_versions}
 
-<<<<<<< HEAD
 def register(session: Session):
-    CopyDeliveryNotes(session).register()
-=======
-# def register(session):
-#     CopyDeliveryNotes(session).register()
->>>>>>> 888849a3
+    CopyDeliveryNotes(session).register()