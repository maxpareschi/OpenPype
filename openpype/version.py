# -*- coding: utf-8 -*-
"""Package declaring Pype version."""
<<<<<<< HEAD
__version__ = "3.14.11-22dogs.19"
=======
__version__ = "3.14.11-22dogs.16"
>>>>>>> 37bbeb6d
<|MERGE_RESOLUTION|>--- conflicted
+++ resolved
@@ -1,7 +1,3 @@
 # -*- coding: utf-8 -*-
 """Package declaring Pype version."""
-<<<<<<< HEAD
-__version__ = "3.14.11-22dogs.19"
-=======
-__version__ = "3.14.11-22dogs.16"
->>>>>>> 37bbeb6d
+__version__ = "3.14.11-22dogs.20"