--- conflicted
+++ resolved
@@ -1,7 +1,3 @@
 # -*- coding: utf-8 -*-
 """Package declaring Pype version."""
-<<<<<<< HEAD
-__version__ = "3.14.11-22dogs.53"
-=======
-__version__ = "3.14.11-22dogs.54"
->>>>>>> 888849a3
+__version__ = "3.14.11-22dogs.54"