--- conflicted
+++ resolved
@@ -16,11 +16,7 @@
         self.data.update(lib.collect_animation_data(True))
 
         self.data["fileFormat"] = ["usd", "usda", "usdz"]
-<<<<<<< HEAD
-        self.data["stripNamespaces"] = False
-=======
         self.data["stripNamespaces"] = True
->>>>>>> 71334fab
         self.data["mergeTransformAndShape"] = False
         self.data["writeAncestors"] = True
         self.data["flattenParentXforms"] = False
@@ -49,11 +45,7 @@
         self.data["writeHardwareShader"] = False
         self.data["writeShadingNetworks"] = False
         self.data["writeTransformMatrix"] = True
-<<<<<<< HEAD
-        self.data["writeUsdAttributes"] = False
-=======
         self.data["writeUsdAttributes"] = True
->>>>>>> 71334fab
         self.data["writeInstancesAsReferences"] = False
         self.data["timeVaryingTopology"] = False
         self.data["customMaterialNamespace"] = ''
