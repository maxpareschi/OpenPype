--- conflicted
+++ resolved
@@ -5,13 +5,8 @@
 import qargparse
 
 from avalon import api
-<<<<<<< HEAD
-from avalon.vendor import qargparse
-from openpype.api import PypeCreatorMixin
 from avalon.pipeline import AVALON_CONTAINER_ID
-=======
 from openpype.pipeline import LegacyCreator
->>>>>>> 7c6594ab
 
 from .pipeline import containerise
 from . import lib
