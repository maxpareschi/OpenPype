import os

from avalon import harmony
import pyblish.api
import openpype.api
<<<<<<< HEAD

from openpype.pipeline import PublishXmlValidationError
=======
import openpype.hosts.harmony.api as harmony
>>>>>>> 00451655


class ValidateInstanceRepair(pyblish.api.Action):
    """Repair the instance."""

    label = "Repair"
    icon = "wrench"
    on = "failed"

    def process(self, context, plugin):

        # Get the errored instances
        failed = []
        for result in context.data["results"]:
            if (result["error"] is not None and result["instance"] is not None
                    and result["instance"] not in failed):
                failed.append(result["instance"])

        # Apply pyblish.logic to get the instances for the plug-in
        instances = pyblish.api.instances_by_plugin(failed, plugin)

        for instance in instances:
            data = harmony.read(instance.data["setMembers"][0])
            data["asset"] = os.environ["AVALON_ASSET"]
            harmony.imprint(instance.data["setMembers"][0], data)


class ValidateInstance(pyblish.api.InstancePlugin):
    """Validate the instance asset is the current asset."""

    label = "Validate Instance"
    hosts = ["harmony"]
    actions = [ValidateInstanceRepair]
    order = openpype.api.ValidateContentsOrder

    def process(self, instance):
        instance_asset = instance.data["asset"]
        current_asset = os.environ["AVALON_ASSET"]
        msg = (
            "Instance asset is not the same as current asset:"
            f"\nInstance: {instance_asset}\nCurrent: {current_asset}"
        )

        formatting_data = {
            "found": instance_asset,
            "expected": current_asset
        }
        if instance_asset != current_asset:
            raise PublishXmlValidationError(self, msg,
                                            formatting_data=formatting_data)
<|MERGE_RESOLUTION|>--- conflicted
+++ resolved
@@ -3,12 +3,8 @@
 from avalon import harmony
 import pyblish.api
 import openpype.api
-<<<<<<< HEAD
-
 from openpype.pipeline import PublishXmlValidationError
-=======
 import openpype.hosts.harmony.api as harmony
->>>>>>> 00451655
 
 
 class ValidateInstanceRepair(pyblish.api.Action):
@@ -58,4 +54,4 @@
         }
         if instance_asset != current_asset:
             raise PublishXmlValidationError(self, msg,
-                                            formatting_data=formatting_data)
+                                            formatting_data=formatting_data)