--- conflicted
+++ resolved
@@ -1,19 +1,9 @@
-<<<<<<< HEAD
-from openpype.pipeline.create import (
-=======
 from openpype.lib.attribute_definitions import FileDef
 from openpype.pipeline import (
->>>>>>> 593039eb
     Creator,
     HiddenCreator,
     CreatedInstance
 )
-<<<<<<< HEAD
-from openpype.lib import (
-    FileDef
-)
-=======
->>>>>>> 593039eb
 
 from .pipeline import (
     list_instances,
@@ -22,10 +12,6 @@
     HostContext,
 )
 
-
-<<<<<<< HEAD
-class HiddenTrayPublishCreator(HiddenCreator):
-=======
 IMAGE_EXTENSIONS = [
     ".ani", ".anim", ".apng", ".art", ".bmp", ".bpg", ".bsave", ".cal",
     ".cin", ".cpc", ".cpt", ".dds", ".dpx", ".ecw", ".exr", ".fits",
@@ -49,9 +35,7 @@
 REVIEW_EXTENSIONS = IMAGE_EXTENSIONS + VIDEO_EXTENSIONS
 
 
-class TrayPublishCreator(Creator):
-    create_allow_context_change = True
->>>>>>> 593039eb
+class HiddenTrayPublishCreator(HiddenCreator):
     host_name = "traypublisher"
 
     def collect_instances(self):
