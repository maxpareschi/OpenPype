"""Routes and etc. for webpublisher API."""
import os
import json
import datetime
from bson.objectid import ObjectId
import collections
from aiohttp.web_response import Response
import subprocess

from avalon.api import AvalonMongoDB

from openpype.lib import OpenPypeMongoConnection
from openpype_modules.avalon_apps.rest_api import _RestApiEndpoint
from openpype.lib.plugin_tools import parse_json

from openpype.lib import PypeLogger

log = PypeLogger.get_logger("WebServer")


class RestApiResource:
    """Resource carrying needed info and Avalon DB connection for publish."""
    def __init__(self, server_manager, executable, upload_dir,
                 studio_task_queue=None):
        self.server_manager = server_manager
        self.upload_dir = upload_dir
        self.executable = executable

        if studio_task_queue is None:
            studio_task_queue = collections.deque().dequeu
        self.studio_task_queue = studio_task_queue

        self.dbcon = AvalonMongoDB()
        self.dbcon.install()

    @staticmethod
    def json_dump_handler(value):
        if isinstance(value, datetime.datetime):
            return value.isoformat()
        if isinstance(value, ObjectId):
            return str(value)
        raise TypeError(value)

    @classmethod
    def encode(cls, data):
        return json.dumps(
            data,
            indent=4,
            default=cls.json_dump_handler
        ).encode("utf-8")


class OpenPypeRestApiResource(RestApiResource):
    """Resource carrying OP DB connection for storing batch info into DB."""
    def __init__(self, ):
        mongo_client = OpenPypeMongoConnection.get_mongo_client()
        database_name = os.environ["OPENPYPE_DATABASE_NAME"]
        self.dbcon = mongo_client[database_name]["webpublishes"]


class WebpublisherProjectsEndpoint(_RestApiEndpoint):
    """Returns list of dict with project info (id, name)."""
    async def get(self) -> Response:
        output = []
        for project_name in self.dbcon.database.collection_names():
            project_doc = self.dbcon.database[project_name].find_one({
                "type": "project"
            })
            if project_doc:
                ret_val = {
                    "id": project_doc["_id"],
                    "name": project_doc["name"]
                }
                output.append(ret_val)
        return Response(
            status=200,
            body=self.resource.encode(output),
            content_type="application/json"
        )


class WebpublisherHiearchyEndpoint(_RestApiEndpoint):
    """Returns dictionary with context tree from assets."""
    async def get(self, project_name) -> Response:
        query_projection = {
            "_id": 1,
            "data.tasks": 1,
            "data.visualParent": 1,
            "data.entityType": 1,
            "name": 1,
            "type": 1,
        }

        asset_docs = self.dbcon.database[project_name].find(
            {"type": "asset"},
            query_projection
        )
        asset_docs_by_id = {
            asset_doc["_id"]: asset_doc
            for asset_doc in asset_docs
        }

        asset_docs_by_parent_id = collections.defaultdict(list)
        for asset_doc in asset_docs_by_id.values():
            parent_id = asset_doc["data"].get("visualParent")
            asset_docs_by_parent_id[parent_id].append(asset_doc)

        assets = collections.defaultdict(list)

        for parent_id, children in asset_docs_by_parent_id.items():
            for child in children:
                node = assets.get(child["_id"])
                if not node:
                    node = Node(child["_id"],
                                child["data"].get("entityType", "Folder"),
                                child["name"])
                    assets[child["_id"]] = node

                    tasks = child["data"].get("tasks", {})
                    for t_name, t_con in tasks.items():
                        task_node = TaskNode("task", t_name)
                        task_node["attributes"]["type"] = t_con.get("type")

                        task_node.parent = node

                parent_node = assets.get(parent_id)
                if not parent_node:
                    asset_doc = asset_docs_by_id.get(parent_id)
                    if asset_doc:  # regular node
                        parent_node = Node(parent_id,
                                           asset_doc["data"].get("entityType",
                                                                 "Folder"),
                                           asset_doc["name"])
                    else:  # root
                        parent_node = Node(parent_id,
                                           "project",
                                           project_name)
                    assets[parent_id] = parent_node
                node.parent = parent_node

        roots = [x for x in assets.values() if x.parent is None]

        return Response(
            status=200,
            body=self.resource.encode(roots[0]),
            content_type="application/json"
        )


class Node(dict):
    """Node element in context tree."""

    def __init__(self, uid, node_type, name):
        self._parent = None  # pointer to parent Node
        self["type"] = node_type
        self["name"] = name
        self['id'] = uid  # keep reference to id #
        self['children'] = []  # collection of pointers to child Nodes

    @property
    def parent(self):
        return self._parent  # simply return the object at the _parent pointer

    @parent.setter
    def parent(self, node):
        self._parent = node
        # add this node to parent's list of children
        node['children'].append(self)


class TaskNode(Node):
    """Special node type only for Tasks."""

    def __init__(self, node_type, name):
        self._parent = None
        self["type"] = node_type
        self["name"] = name
        self["attributes"] = {}


class WebpublisherBatchPublishEndpoint(_RestApiEndpoint):
    """Triggers headless publishing of batch."""
    async def post(self, request) -> Response:
        # Validate existence of openpype executable
        openpype_app = self.resource.executable
        if not openpype_app or not os.path.exists(openpype_app):
            msg = "Non existent OpenPype executable {}".format(openpype_app)
            raise RuntimeError(msg)

<<<<<<< HEAD
        # for postprocessing in host, currently only PS
        output = {}
=======
>>>>>>> 436a43ff
        log.info("WebpublisherBatchPublishEndpoint called")
        content = await request.json()

        # Each filter have extensions which are checked on first task item
        #   - first filter with extensions that are on first task is used
        #   - filter defines command and can extend arguments dictionary
        # This is used only if 'studio_processing' is enabled on batch
        studio_processing_filters = [
            # Photoshop filter
            {
                "extensions": [".psd", ".psb"],
                "command": "remotepublishfromapp",
                "arguments": {
                    # Command 'remotepublishfromapp' requires --host argument
                    "host": "photoshop",
                    # Make sure targets are set to None for cases that default
                    #   would change
                    # - targets argument is not used in 'remotepublishfromapp'
                    "targets": None
<<<<<<< HEAD
                }
            }
        ]

        batch_path = os.path.join(self.resource.upload_dir, content["batch"])

=======
                },
                # does publish need to be handled by a queue, eg. only
                # single process running concurrently?
                "add_to_queue": True
            }
        ]

        batch_path = os.path.join(self.resource.upload_dir, content["batch"])

>>>>>>> 436a43ff
        # Default command and arguments
        command = "remotepublish"
        add_args = {
            # All commands need 'project' and 'user'
            "project": content["project_name"],
            "user": content["user"],

            "targets": ["filespublish"]
        }

        add_to_queue = False
        if content.get("studio_processing"):
            log.info("Post processing called")

            batch_data = parse_json(os.path.join(batch_path, "manifest.json"))
            if not batch_data:
                raise ValueError(
                    "Cannot parse batch manifest in {}".format(batch_path))
            task_dir_name = batch_data["tasks"][0]
            task_data = parse_json(os.path.join(batch_path, task_dir_name,
                                                "manifest.json"))
            if not task_data:
                raise ValueError(
<<<<<<< HEAD
                    "Cannot parse batch meta in {} folder".format(task_data))
=======
                    "Cannot parse task manifest in {}".format(task_data))
>>>>>>> 436a43ff

            for process_filter in studio_processing_filters:
                filter_extensions = process_filter.get("extensions") or []
                for file_name in task_data["files"]:
                    file_ext = os.path.splitext(file_name)[-1].lower()
                    if file_ext in filter_extensions:
                        # Change command
                        command = process_filter["command"]
                        # Update arguments
                        add_args.update(
                            process_filter.get("arguments") or {}
                        )
<<<<<<< HEAD
=======
                        add_to_queue = process_filter["add_to_queue"]
>>>>>>> 436a43ff
                        break

        args = [
            openpype_app,
            command,
            batch_path
        ]

        for key, value in add_args.items():
            # Skip key values where value is None
            if value is not None:
                args.append("--{}".format(key))
                # Extend list into arguments (targets can be a list)
                if isinstance(value, (tuple, list)):
                    args.extend(value)
                else:
                    args.append(value)

        log.info("args:: {}".format(args))
        if add_to_queue:
            log.debug("Adding to queue")
            self.resource.studio_task_queue.append(args)
        else:
            subprocess.call(args)

        return Response(
            status=200,
            content_type="application/json"
        )


class WebpublisherTaskPublishEndpoint(_RestApiEndpoint):
    """Prepared endpoint triggered after each task - for future development."""
    async def post(self, request) -> Response:
        return Response(
            status=200,
            body=self.resource.encode([]),
            content_type="application/json"
        )


class BatchStatusEndpoint(_RestApiEndpoint):
    """Returns dict with info for batch_id."""
    async def get(self, batch_id) -> Response:
        output = self.dbcon.find_one({"batch_id": batch_id})

        return Response(
            status=200,
            body=self.resource.encode(output),
            content_type="application/json"
        )


class PublishesStatusEndpoint(_RestApiEndpoint):
    """Returns list of dict with batch info for user (email address)."""
    async def get(self, user) -> Response:
        output = list(self.dbcon.find({"user": user}))

        return Response(
            status=200,
            body=self.resource.encode(output),
            content_type="application/json"
        )<|MERGE_RESOLUTION|>--- conflicted
+++ resolved
@@ -187,11 +187,6 @@
             msg = "Non existent OpenPype executable {}".format(openpype_app)
             raise RuntimeError(msg)
 
-<<<<<<< HEAD
-        # for postprocessing in host, currently only PS
-        output = {}
-=======
->>>>>>> 436a43ff
         log.info("WebpublisherBatchPublishEndpoint called")
         content = await request.json()
 
@@ -211,14 +206,6 @@
                     #   would change
                     # - targets argument is not used in 'remotepublishfromapp'
                     "targets": None
-<<<<<<< HEAD
-                }
-            }
-        ]
-
-        batch_path = os.path.join(self.resource.upload_dir, content["batch"])
-
-=======
                 },
                 # does publish need to be handled by a queue, eg. only
                 # single process running concurrently?
@@ -228,7 +215,6 @@
 
         batch_path = os.path.join(self.resource.upload_dir, content["batch"])
 
->>>>>>> 436a43ff
         # Default command and arguments
         command = "remotepublish"
         add_args = {
@@ -252,11 +238,7 @@
                                                 "manifest.json"))
             if not task_data:
                 raise ValueError(
-<<<<<<< HEAD
-                    "Cannot parse batch meta in {} folder".format(task_data))
-=======
                     "Cannot parse task manifest in {}".format(task_data))
->>>>>>> 436a43ff
 
             for process_filter in studio_processing_filters:
                 filter_extensions = process_filter.get("extensions") or []
@@ -269,10 +251,7 @@
                         add_args.update(
                             process_filter.get("arguments") or {}
                         )
-<<<<<<< HEAD
-=======
                         add_to_queue = process_filter["add_to_queue"]
->>>>>>> 436a43ff
                         break
 
         args = [
