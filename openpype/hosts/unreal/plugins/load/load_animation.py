--- conflicted
+++ resolved
@@ -9,14 +9,8 @@
 from unreal import MovieSceneSkeletalAnimationSection
 
 from avalon import api, pipeline
-<<<<<<< HEAD
-from avalon.unreal import lib
-from avalon.unreal import pipeline as unreal_pipeline
-=======
 from openpype.hosts.unreal.api import plugin
 from openpype.hosts.unreal.api import pipeline as unreal_pipeline
-import unreal  # noqa
->>>>>>> 1ccc2ad4
 
 
 class AnimationFBXLoader(plugin.Loader):
@@ -28,66 +22,13 @@
     icon = "cube"
     color = "orange"
 
-<<<<<<< HEAD
     def _process(self, asset_dir, asset_name, instance_name):
-=======
-    def load(self, context, name, namespace, options=None):
-        """
-        Load and containerise representation into Content Browser.
-
-        This is two step process. First, import FBX to temporary path and
-        then call `containerise()` on it - this moves all content to new
-        directory and then it will create AssetContainer there and imprint it
-        with metadata. This will mark this path as container.
-
-        Args:
-            context (dict): application context
-            name (str): subset name
-            namespace (str): in Unreal this is basically path to container.
-                             This is not passed here, so namespace is set
-                             by `containerise()` because only then we know
-                             real path.
-            data (dict): Those would be data to be imprinted. This is not used
-                         now, data are imprinted by `containerise()`.
-
-        Returns:
-            list(str): list of container content
-
-        """
-        # Create directory for asset and OpenPype container
-        root = "/Game/OpenPype/Assets"
-        asset = context.get('asset').get('name')
-        suffix = "_CON"
-        if asset:
-            asset_name = "{}_{}".format(asset, name)
-        else:
-            asset_name = "{}".format(name)
-
-        tools = unreal.AssetToolsHelpers().get_asset_tools()
-        asset_dir, container_name = tools.create_unique_asset_name(
-            "{}/{}/{}".format(root, asset, name), suffix="")
-
-        container_name += suffix
-
-        unreal.EditorAssetLibrary.make_directory(asset_dir)
-
->>>>>>> 1ccc2ad4
         automated = False
         actor = None
 
         task = unreal.AssetImportTask()
         task.options = unreal.FbxImportUI()
 
-<<<<<<< HEAD
-=======
-        lib_path = self.fname.replace("fbx", "json")
-
-        with open(lib_path, "r") as fp:
-            data = json.load(fp)
-
-        instance_name = data.get("instance_name")
-
->>>>>>> 1ccc2ad4
         if instance_name:
             automated = True
             # Old method to get the actor
@@ -145,8 +86,116 @@
 
         unreal.AssetToolsHelpers.get_asset_tools().import_asset_tasks([task])
 
-<<<<<<< HEAD
-=======
+        asset_content = unreal.EditorAssetLibrary.list_assets(
+            asset_dir, recursive=True, include_folder=True
+        )
+
+        animation = None
+
+        for a in asset_content:
+            imported_asset_data = unreal.EditorAssetLibrary.find_asset_data(a)
+            imported_asset = unreal.AssetRegistryHelpers.get_asset(
+                imported_asset_data)
+            if imported_asset.__class__ == unreal.AnimSequence:
+                animation = imported_asset
+                break
+
+        if animation:
+            animation.set_editor_property('enable_root_motion', True)
+            actor.skeletal_mesh_component.set_editor_property(
+                'animation_mode', unreal.AnimationMode.ANIMATION_SINGLE_NODE)
+            actor.skeletal_mesh_component.animation_data.set_editor_property(
+                'anim_to_play', animation)
+
+        return animation
+
+    def load(self, context, name, namespace, options=None):
+        """
+        Load and containerise representation into Content Browser.
+
+        This is two step process. First, import FBX to temporary path and
+        then call `containerise()` on it - this moves all content to new
+        directory and then it will create AssetContainer there and imprint it
+        with metadata. This will mark this path as container.
+
+        Args:
+            context (dict): application context
+            name (str): subset name
+            namespace (str): in Unreal this is basically path to container.
+                             This is not passed here, so namespace is set
+                             by `containerise()` because only then we know
+                             real path.
+            data (dict): Those would be data to be imprinted. This is not used
+                         now, data are imprinted by `containerise()`.
+
+        Returns:
+            list(str): list of container content
+        """
+
+        # Create directory for asset and avalon container
+        hierarchy = context.get('asset').get('data').get('parents')
+        root = "/Game/Avalon"
+        asset = context.get('asset').get('name')
+        suffix = "_CON"
+        if asset:
+            asset_name = "{}_{}".format(asset, name)
+        else:
+            asset_name = "{}".format(name)
+
+        tools = unreal.AssetToolsHelpers().get_asset_tools()
+        asset_dir, container_name = tools.create_unique_asset_name(
+            f"{root}/Assets/{asset}/{name}", suffix="")
+
+        hierarchy_dir = root
+        for h in hierarchy:
+            hierarchy_dir = f"{hierarchy_dir}/{h}"
+        hierarchy_dir = f"{hierarchy_dir}/{asset}"
+
+        container_name += suffix
+
+        unreal.EditorAssetLibrary.make_directory(asset_dir)
+
+        libpath = self.fname.replace("fbx", "json")
+
+        with open(libpath, "r") as fp:
+            data = json.load(fp)
+
+        instance_name = data.get("instance_name")
+
+        animation = self._process(asset_dir, container_name, instance_name)
+
+        asset_content = unreal.EditorAssetLibrary.list_assets(
+            hierarchy_dir, recursive=True, include_folder=False)
+
+        # Get the sequence for the layout, excluding the camera one.
+        sequences = [a for a in asset_content
+                     if (EditorAssetLibrary.find_asset_data(a).get_class() ==
+                         unreal.LevelSequence.static_class() and
+                         "_camera" not in a.split("/")[-1])]
+
+        ar = unreal.AssetRegistryHelpers.get_asset_registry()
+
+        for s in sequences:
+            sequence = ar.get_asset_by_object_path(s).get_asset()
+            possessables = [
+                p for p in sequence.get_possessables()
+                if p.get_display_name() == instance_name]
+
+            for p in possessables:
+                tracks = [
+                    t for t in p.get_tracks()
+                    if (t.get_class() ==
+                        MovieSceneSkeletalAnimationTrack.static_class())]
+
+                for t in tracks:
+                    sections = [
+                        s for s in t.get_sections()
+                        if (s.get_class() ==
+                            MovieSceneSkeletalAnimationSection.static_class())]
+
+                    for s in sections:
+                        s.params.set_editor_property('animation', animation)
+
         # Create Asset Container
         unreal_pipeline.create_container(
             container=container_name, path=asset_dir)
@@ -166,136 +215,6 @@
         unreal_pipeline.imprint(
             "{}/{}".format(asset_dir, container_name), data)
 
->>>>>>> 1ccc2ad4
-        asset_content = unreal.EditorAssetLibrary.list_assets(
-            asset_dir, recursive=True, include_folder=True
-        )
-
-        animation = None
-
-        for a in asset_content:
-            imported_asset_data = unreal.EditorAssetLibrary.find_asset_data(a)
-            imported_asset = unreal.AssetRegistryHelpers.get_asset(
-                imported_asset_data)
-            if imported_asset.__class__ == unreal.AnimSequence:
-                animation = imported_asset
-                break
-
-        if animation:
-            animation.set_editor_property('enable_root_motion', True)
-            actor.skeletal_mesh_component.set_editor_property(
-                'animation_mode', unreal.AnimationMode.ANIMATION_SINGLE_NODE)
-            actor.skeletal_mesh_component.animation_data.set_editor_property(
-                'anim_to_play', animation)
-
-        return animation
-
-    def load(self, context, name, namespace, options=None):
-        """
-        Load and containerise representation into Content Browser.
-
-        This is two step process. First, import FBX to temporary path and
-        then call `containerise()` on it - this moves all content to new
-        directory and then it will create AssetContainer there and imprint it
-        with metadata. This will mark this path as container.
-
-        Args:
-            context (dict): application context
-            name (str): subset name
-            namespace (str): in Unreal this is basically path to container.
-                             This is not passed here, so namespace is set
-                             by `containerise()` because only then we know
-                             real path.
-            data (dict): Those would be data to be imprinted. This is not used
-                         now, data are imprinted by `containerise()`.
-
-        Returns:
-            list(str): list of container content
-        """
-
-        # Create directory for asset and avalon container
-        hierarchy = context.get('asset').get('data').get('parents')
-        root = "/Game/Avalon"
-        asset = context.get('asset').get('name')
-        suffix = "_CON"
-        if asset:
-            asset_name = "{}_{}".format(asset, name)
-        else:
-            asset_name = "{}".format(name)
-
-        tools = unreal.AssetToolsHelpers().get_asset_tools()
-        asset_dir, container_name = tools.create_unique_asset_name(
-            f"{root}/Assets/{asset}/{name}", suffix="")
-
-        hierarchy_dir = root
-        for h in hierarchy:
-            hierarchy_dir = f"{hierarchy_dir}/{h}"
-        hierarchy_dir = f"{hierarchy_dir}/{asset}"
-
-        container_name += suffix
-
-        unreal.EditorAssetLibrary.make_directory(asset_dir)
-
-        libpath = self.fname.replace("fbx", "json")
-
-        with open(libpath, "r") as fp:
-            data = json.load(fp)
-
-        instance_name = data.get("instance_name")
-
-        animation = self._process(asset_dir, container_name, instance_name)
-
-        asset_content = unreal.EditorAssetLibrary.list_assets(
-            hierarchy_dir, recursive=True, include_folder=False)
-
-        # Get the sequence for the layout, excluding the camera one.
-        sequences = [a for a in asset_content
-                     if (EditorAssetLibrary.find_asset_data(a).get_class() ==
-                         unreal.LevelSequence.static_class() and
-                         "_camera" not in a.split("/")[-1])]
-
-        ar = unreal.AssetRegistryHelpers.get_asset_registry()
-
-        for s in sequences:
-            sequence = ar.get_asset_by_object_path(s).get_asset()
-            possessables = [
-                p for p in sequence.get_possessables()
-                if p.get_display_name() == instance_name]
-
-            for p in possessables:
-                tracks = [
-                    t for t in p.get_tracks()
-                    if (t.get_class() ==
-                        MovieSceneSkeletalAnimationTrack.static_class())]
-
-                for t in tracks:
-                    sections = [
-                        s for s in t.get_sections()
-                        if (s.get_class() ==
-                            MovieSceneSkeletalAnimationSection.static_class())]
-
-                    for s in sections:
-                        s.params.set_editor_property('animation', animation)
-
-        # Create Asset Container
-        lib.create_avalon_container(
-            container=container_name, path=asset_dir)
-
-        data = {
-            "schema": "openpype:container-2.0",
-            "id": pipeline.AVALON_CONTAINER_ID,
-            "asset": asset,
-            "namespace": asset_dir,
-            "container_name": container_name,
-            "asset_name": asset_name,
-            "loader": str(self.__class__.__name__),
-            "representation": context["representation"]["_id"],
-            "parent": context["representation"]["parent"],
-            "family": context["representation"]["context"]["family"]
-        }
-        unreal_pipeline.imprint(
-            "{}/{}".format(asset_dir, container_name), data)
-
         imported_content = unreal.EditorAssetLibrary.list_assets(
             asset_dir, recursive=True, include_folder=False)
 
