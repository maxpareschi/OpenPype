--- conflicted
+++ resolved
@@ -1520,14 +1520,10 @@
             str: Project name.
         """
 
-<<<<<<< HEAD
-        return self._host.get_current_context()["project_name"]
-=======
         if not hasattr(self.host, "get_current_context"):
             return legacy_io.active_project()
 
         return self.host.get_current_context()["project_name"]
->>>>>>> e02b686a
 
     @property
     def current_asset_name(self):
@@ -1537,14 +1533,10 @@
             Union[str, None]: Asset name or None if asset is not set.
         """
 
-<<<<<<< HEAD
-        return self._host.get_current_context()["asset_name"]
-=======
         if not hasattr(self.host, "get_current_context"):
             return legacy_io.Session["AVALON_ASSET"]
 
         return self.host.get_current_context()["asset_name"]
->>>>>>> e02b686a
 
     @property
     def current_task_name(self):
@@ -1554,14 +1546,10 @@
             Union[str, None]: Task name or None if task is not set.
         """
 
-<<<<<<< HEAD
-        return self._host.get_current_context()["task_name"]
-=======
         if not hasattr(self.host, "get_current_context"):
             return legacy_io.Session["AVALON_TASK"]
 
         return self.host.get_current_context()["task_name"]
->>>>>>> e02b686a
 
     @property
     def instances(self):
